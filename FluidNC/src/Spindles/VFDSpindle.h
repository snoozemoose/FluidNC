// Copyright (c) 2020 -	Bart Dring
// Copyright (c) 2020 -	Stefan de Bruijn
// Use of this source code is governed by a GPLv3 license that can be found in the LICENSE file.

#pragma once

#include "Spindle.h"
#include "../Types.h"

#include "../Uart.h"

// #define DEBUG_VFD
// #define DEBUG_VFD_ALL

namespace Spindles {
    extern Uart _uart;

    class VFD : public Spindle {
    private:
        static const int VFD_RS485_MAX_MSG_SIZE = 16;  // more than enough for a modbus message
        static const int MAX_RETRIES            = 5;   // otherwise the spindle is marked 'unresponsive'

        void set_mode(SpindleState mode, bool critical);

        int32_t  _current_dev_speed   = -1;
        uint32_t _last_speed          = 0;
        Percent  _last_override_value = 100;  // no override is 100 percent

        static QueueHandle_t vfd_cmd_queue;
        static TaskHandle_t  vfd_cmdTaskHandle;
        static void          vfd_cmd_task(void* pvParameters);

        static uint16_t ModRTU_CRC(uint8_t* buf, int msg_len);
        enum VFDactionType : uint8_t { actionSetSpeed, actionSetMode };
        struct VFDaction {
            VFDactionType action;
            bool          critical;
            uint32_t      arg;
        };

    protected:
        struct ModbusCommand {
            bool critical;  // TODO SdB: change into `uint8_t critical : 1;`: We want more flags...

            uint8_t tx_length;
            uint8_t rx_length;
            uint8_t msg[VFD_RS485_MAX_MSG_SIZE];
        };

    private:
        bool prepareSetModeCommand(SpindleState mode, ModbusCommand& data);
        bool prepareSetSpeedCommand(uint32_t speed, ModbusCommand& data);

        static void reportParsingErrors(ModbusCommand cmd, uint8_t* rx_message, size_t read_length);
        static void reportCmdErrors(ModbusCommand cmd, uint8_t* rx_message, size_t read_length, uint8_t id);

    protected:
        // Commands:
        virtual void direction_command(SpindleState mode, ModbusCommand& data) = 0;
        virtual void set_speed_command(uint32_t rpm, ModbusCommand& data)      = 0;

        // Commands that return the status. Returns nullptr if unavailable by this VFD (default):
        using response_parser = bool (*)(const uint8_t* response, VFD* spindle);

        virtual response_parser initialization_sequence(int index, ModbusCommand& data) { return nullptr; }
        virtual response_parser get_current_speed(ModbusCommand& data) { return nullptr; }
        virtual response_parser get_current_direction(ModbusCommand& data) { return nullptr; }
        virtual response_parser get_status_ok(ModbusCommand& data) = 0;
        virtual bool            safety_polling() const { return true; }
        bool                    use_delay_settings() const override { return true; }

        // The constructor sets these
        int     _uart_num  = -1;
        Uart*   _uart      = nullptr;
        uint8_t _modbus_id = 1;

        void setSpeed(uint32_t dev_speed);

        volatile bool _syncing;

    public:
        VFD() {}
        VFD(const VFD&) = delete;
        VFD(VFD&&)      = delete;
        VFD& operator=(const VFD&) = delete;
        VFD& operator=(VFD&&) = delete;

        void init();
        void config_message();
        void setState(SpindleState state, SpindleSpeed speed);
        void setSpeedfromISR(uint32_t dev_speed) override;

        volatile uint32_t _sync_dev_speed;
        SpindleSpeed      _slop;

        // Configuration handlers:
        void validate() const override {
            Spindle::validate();
            Assert(_uart != nullptr || _uart_num != -1, "VFD: missing UART configuration");
            Assert(!(_uart != nullptr && _uart_num != -1), "VFD: conflicting UART configuration");
        }

        void group(Configuration::HandlerBase& handler) override {
<<<<<<< HEAD
            handler.section("uart", _uart);
=======
            handler.section("uart", _uart, 1);
            handler.item("uart_num", _uart_num);
>>>>>>> 641bfc82
            handler.item("modbus_id", _modbus_id, 0, 247);  // per https://modbus.org/docs/PI_MBUS_300.pdf

            Spindle::group(handler);
        }

        virtual ~VFD() {}
    };
}<|MERGE_RESOLUTION|>--- conflicted
+++ resolved
@@ -101,12 +101,8 @@
         }
 
         void group(Configuration::HandlerBase& handler) override {
-<<<<<<< HEAD
-            handler.section("uart", _uart);
-=======
             handler.section("uart", _uart, 1);
             handler.item("uart_num", _uart_num);
->>>>>>> 641bfc82
             handler.item("modbus_id", _modbus_id, 0, 247);  // per https://modbus.org/docs/PI_MBUS_300.pdf
 
             Spindle::group(handler);
