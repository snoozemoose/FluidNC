--- conflicted
+++ resolved
@@ -78,11 +78,7 @@
 
     build_info = new StringSetting("OEM build info for $I command", EXTENDED, WG, NULL, "Firmware/Build", "", 0, 20);
 
-    start_message =
-<<<<<<< HEAD
-        new StringSetting("Message issued at startup", EXTENDED, WG, NULL, "Start/Message", "Grbl \\V [FluidNC \\B (\\R) \\H]", 0, 40);
-=======
-        new StringSetting("Message issued at startup", EXTENDED, WG, NULL, "Start/Message", "Grbl \\V [FluidNC \\B (\\R) \\H]", 0, 40, NULL);
+    start_message = new StringSetting("Message issued at startup", EXTENDED, WG, NULL, "Start/Message", "Grbl \\V [FluidNC \\B (\\R) \\H]", 0, 40);
 
     // Some gcode senders expect Grbl to report certain numbered settings to improve
     // their reporting. The following macros set up various legacy numbered Grbl settings,
@@ -111,5 +107,4 @@
     INT_PROXY("20", "Grbl/SoftLimitsEnable", config._axes->_axis[0]->_softLimits)
     INT_PROXY("21", "Grbl/HardLimitsEnable", config._axes->hasHardLimits())
     INT_PROXY("22", "Grbl/HomingCycleEnable", (bool)Axes::homingMask)
->>>>>>> 09fd5726
 }