// Copyright (c) 2020 -	Bart Dring
// Use of this source code is governed by a GPLv3 license that can be found in the LICENSE file.

/*
    Dynamixel2.cpp

    This allows an Dynamixel servo to be used like any other motor. Servos
    do have limitation in travel and speed, so you do need to respect that.

    Protocol 2

    https://emanual.robotis.com/docs/en/dxl/protocol2/

*/

#include "Dynamixel2.h"

#include "../Machine/MachineConfig.h"
#include "../System.h"   // mpos_to_steps() etc
#include "../Limits.h"   // limitsMinPosition
#include "../Planner.h"  // plan_sync_position()

#include <cstdarg>
#include <cmath>

namespace MotorDrivers {
    Uart*                    Dynamixel2::_uart  = nullptr;
    TimerHandle_t            Dynamixel2::_timer = nullptr;
    std::vector<Dynamixel2*> Dynamixel2::_instances;
    bool                     Dynamixel2::_has_errors = false;

    uint8_t Dynamixel2::_tx_message[100];  // send to dynamixel
    uint8_t Dynamixel2::_rx_message[50];   // received from dynamixel
    uint8_t Dynamixel2::_msg_index = 0;    // Current length of message being constructed

    bool Dynamixel2::_uart_started = false;

    void Dynamixel2::init() {
        _axis_index = axis_index();

        if (!_uart_started) {
            _uart = config->_uarts[_uart_num];
            if (_uart->_rts_pin.undefined()) {
                log_error("Dynamixel: UART RTS pin must be configured.");
                _has_errors = true;
                return;
            }
            if (_uart->setHalfDuplex()) {
                log_error("Dynamixel: UART set half duplex failed");
                _has_errors = true;
                return;
            }
            _uart_started = true;
            schedule_update(this, _timer_ms);
        }

        config_message();  // print the config

        // for bulk updating
        _instances.push_back(this);
    }

    void Dynamixel2::config_motor() {
        if (!test()) {  // ping the motor
            _has_errors = true;
            return;
        }

        set_disable(true);                              // turn off torque so we can set EEPROM registers
        set_operating_mode(DXL_CONTROL_MODE_POSITION);  // set it in the right control mode

        // servos will blink in axis order for reference
        LED_on(true);
        vTaskDelay(100);
        LED_on(false);
    }

    void Dynamixel2::config_message() {
        log_info("    " << name() << " UART" << _uart_num << " id:" << _id << " Count(" << _countMin << "," << _countMax << ")");
    }

    bool Dynamixel2::test() {
        start_message(_id, DXL_INSTR_PING);
        finish_message();

        uint16_t len = dxl_get_response(PING_RSP_LEN);  // wait for and get response

        if (len == PING_RSP_LEN) {
            uint16_t    model_num = _rx_message[10] << 8 | _rx_message[9];
            uint8_t     fw_rev    = _rx_message[11];
            std::string msg("Axis ping reply ");
            msg += axisName().c_str();
            if (model_num == 1060) {
<<<<<<< HEAD
                msg += " Model XL430-W250";
            } else {
                msg += " M/N " + std::to_string(model_num);
=======
                log_info("Axis ping reply " << axisName() << " Model XL430-W250 F/W Rev " << to_hex(_dxl_rx_message[11]));
            } else {
                log_info("Axis ping reply " << axisName() << " M/N " << model_num << " F/W Rev " << to_hex(_dxl_rx_message[11]));
>>>>>>> 8854f542
            }
            log_info(msg << " F/W Rev " << to_hex(fw_rev));
        } else {
            log_warn(" Ping failed");
            return false;
        }

        return true;
    }

    void Dynamixel2::read_settings() {}

    // sets the PWM to zero. This allows most servos to be manually moved
    void IRAM_ATTR Dynamixel2::set_disable(bool disable) {
        if (_disabled == disable) {
            return;
        }

        _disabled = disable;

        start_write(DXL_ADDR_TORQUE_EN);
        add_uint8(!disable);
        finish_write();
    }

    void Dynamixel2::set_operating_mode(uint8_t mode) {
        start_write(DXL_OPERATING_MODE);
        add_uint8(mode);
        finish_write();
    }

    // This is static; it updates the positions of all the Dynamixels on the UART bus
    void Dynamixel2::update_all() {
        if (_has_errors) {
            return;
        }

        start_message(DXL_BROADCAST_ID, DXL_SYNC_WRITE);
        add_uint16(DXL_GOAL_POSITION);
        add_uint16(4);  // data length

        float* mpos = get_mpos();
        float  motors[MAX_N_AXIS];
        config->_kinematics->transform_cartesian_to_motors(motors, mpos);

        for (const auto& instance : _instances) {
            float    dxl_count_min, dxl_count_max;
            uint32_t dxl_position;

            dxl_count_min = float(instance->_countMin);
            dxl_count_max = float(instance->_countMax);

            // map the mm range to the servo range
            auto axis_index = instance->_axis_index;
            dxl_position    = static_cast<uint32_t>(mapConstrain(
                motors[axis_index], limitsMinPosition(axis_index), limitsMaxPosition(axis_index), dxl_count_min, dxl_count_max));

            add_uint8(instance->_id);  // ID of the servo
            add_uint32(dxl_position);
        }
        finish_message();
    }
    void Dynamixel2::update() { update_all(); }

    void Dynamixel2::set_location() {}

    // This motor will not do a standard home to a limit switch (maybe future)
    // If it is in the homing mask it will a quick move to $<axis>/Home/Mpos
    bool Dynamixel2::set_homing_mode(bool isHoming) {
        if (_has_errors) {
            return false;
        }

        auto axis = config->_axes->_axis[_axis_index];
        set_motor_steps(_axis_index, mpos_to_steps(axis->_homing->_mpos, _axis_index));

        set_disable(false);
        set_location();  // force the PWM to update now
        return false;    // Cannot do conventional homing
    }

    void Dynamixel2::add_uint8(uint8_t n) { _tx_message[_msg_index++] = n & 0xff; }
    void Dynamixel2::add_uint16(uint16_t n) {
        add_uint8(n);
        add_uint8(n >> 8);
    }
    void Dynamixel2::add_uint32(uint32_t n) {
        add_uint16(n);
        add_uint16(n >> 16);
    }

    void Dynamixel2::start_message(uint8_t id, uint8_t instr) {
        _msg_index = 0;
        add_uint8(0xFF);   // HDR1
        add_uint8(0xFF);   // HDR2
        add_uint8(0xFD);   // HDR3
        add_uint8(0x00);   // reserved
        add_uint8(id);     // ID
        _msg_index += 2;   // Length goes here, filled in later
        add_uint8(instr);  // ID
    }
    void Dynamixel2::finish_message() {
        // length is the number of bytes after the INSTR, including the CRC
        uint16_t msg_len = _msg_index - DXL_MSG_INSTR + 2;

        _tx_message[DXL_MSG_LEN_L] = msg_len & 0xff;
        _tx_message[DXL_MSG_LEN_H] = (msg_len >> 8) * 0xff;

        uint16_t crc = 0;
        crc          = dxl_update_crc(crc, _tx_message, _msg_index);

        add_uint16(crc);

        _uart->flushRx();
        _uart->write(_tx_message, _msg_index);

        //hex_msg(_tx_message, "0x", _msg_index);
    }

    void Dynamixel2::dxl_goal_position(int32_t position) {
        start_write(DXL_GOAL_POSITION);
        add_uint32(position);
        finish_write();
    }

    uint32_t Dynamixel2::dxl_read_position() {
        uint16_t data_len = 4;

        dxl_read(DXL_PRESENT_POSITION, data_len);

        data_len = dxl_get_response(15);

        if (data_len == 15) {
            uint32_t dxl_position = _rx_message[9] | (_rx_message[10] << 8) | (_rx_message[11] << 16) | (_rx_message[12] << 24);

            auto axis = config->_axes->_axis[_axis_index];

            uint32_t pos_min_steps = mpos_to_steps(limitsMinPosition(_axis_index), _axis_index);
            uint32_t pos_max_steps = mpos_to_steps(limitsMaxPosition(_axis_index), _axis_index);

            uint32_t temp = myMap(dxl_position, _countMin, _countMax, pos_min_steps, pos_max_steps);

            set_motor_steps(_axis_index, temp);

            plan_sync_position();

            return dxl_position;
        } else {
            return 0;
        }
    }

    void Dynamixel2::dxl_read(uint16_t address, uint16_t data_len) {
        start_message(_id, DXL_READ);
        add_uint16(address);
        add_uint16(data_len);
        finish_message();
    }

    void Dynamixel2::start_write(uint16_t address) {
        start_message(_id, DXL_WRITE);
        add_uint16(address);
    }
    void Dynamixel2::finish_write() {
        finish_message();
        show_status();
    }
    void Dynamixel2::LED_on(bool on) {
        start_write(DXL_ADDR_LED_ON);
        add_uint8(on);
        finish_write();
    }

    // wait for and get the servo response
    size_t Dynamixel2::dxl_get_response(uint16_t length) {
        return _uart->timedReadBytes((char*)_rx_message, length, DXL_RESPONSE_WAIT_TICKS);
    }

    void Dynamixel2::show_status() {
        size_t len = dxl_get_response(11);
        if (len != 11) {
            log_error(name() << " ID " << _id << " Timeout");
            return;
        }
        uint8_t err = _rx_message[DXL_MSG_START];
        if (!err) {
            return;
        }

        std::string msg(name());
        msg += " ID " + _rx_message[DXL_MSG_ID];

        switch (err) {
            case 1:
                msg += " Write fail error";
                break;
            case 2:
                msg += " Write instruction error";
                break;
            case 3:
                msg += " CRC Error";
                break;
            case 4:
                msg += " Write data range error";
                break;
            case 5:
                msg += " Write data length error";
                break;
            case 6:
                msg += " Write data limit error";
                break;
            case 7:
                msg += " Write access error addr:" + std::to_string(_rx_message[DXL_MSG_INSTR]);
                break;
            default:
                msg += " Unknown error code:" + std::to_string(err);
                break;
        }
        log_error(msg);
    }

    // from http://emanual.robotis.com/docs/en/dxl/crc/
    uint16_t Dynamixel2::dxl_update_crc(uint16_t crc_accum, uint8_t* data_blk_ptr, uint8_t data_blk_size) {
        uint16_t i, j;
        uint16_t crc_table[256] = {
            0x0000, 0x8005, 0x800F, 0x000A, 0x801B, 0x001E, 0x0014, 0x8011, 0x8033, 0x0036, 0x003C, 0x8039, 0x0028, 0x802D, 0x8027, 0x0022,
            0x8063, 0x0066, 0x006C, 0x8069, 0x0078, 0x807D, 0x8077, 0x0072, 0x0050, 0x8055, 0x805F, 0x005A, 0x804B, 0x004E, 0x0044, 0x8041,
            0x80C3, 0x00C6, 0x00CC, 0x80C9, 0x00D8, 0x80DD, 0x80D7, 0x00D2, 0x00F0, 0x80F5, 0x80FF, 0x00FA, 0x80EB, 0x00EE, 0x00E4, 0x80E1,
            0x00A0, 0x80A5, 0x80AF, 0x00AA, 0x80BB, 0x00BE, 0x00B4, 0x80B1, 0x8093, 0x0096, 0x009C, 0x8099, 0x0088, 0x808D, 0x8087, 0x0082,
            0x8183, 0x0186, 0x018C, 0x8189, 0x0198, 0x819D, 0x8197, 0x0192, 0x01B0, 0x81B5, 0x81BF, 0x01BA, 0x81AB, 0x01AE, 0x01A4, 0x81A1,
            0x01E0, 0x81E5, 0x81EF, 0x01EA, 0x81FB, 0x01FE, 0x01F4, 0x81F1, 0x81D3, 0x01D6, 0x01DC, 0x81D9, 0x01C8, 0x81CD, 0x81C7, 0x01C2,
            0x0140, 0x8145, 0x814F, 0x014A, 0x815B, 0x015E, 0x0154, 0x8151, 0x8173, 0x0176, 0x017C, 0x8179, 0x0168, 0x816D, 0x8167, 0x0162,
            0x8123, 0x0126, 0x012C, 0x8129, 0x0138, 0x813D, 0x8137, 0x0132, 0x0110, 0x8115, 0x811F, 0x011A, 0x810B, 0x010E, 0x0104, 0x8101,
            0x8303, 0x0306, 0x030C, 0x8309, 0x0318, 0x831D, 0x8317, 0x0312, 0x0330, 0x8335, 0x833F, 0x033A, 0x832B, 0x032E, 0x0324, 0x8321,
            0x0360, 0x8365, 0x836F, 0x036A, 0x837B, 0x037E, 0x0374, 0x8371, 0x8353, 0x0356, 0x035C, 0x8359, 0x0348, 0x834D, 0x8347, 0x0342,
            0x03C0, 0x83C5, 0x83CF, 0x03CA, 0x83DB, 0x03DE, 0x03D4, 0x83D1, 0x83F3, 0x03F6, 0x03FC, 0x83F9, 0x03E8, 0x83ED, 0x83E7, 0x03E2,
            0x83A3, 0x03A6, 0x03AC, 0x83A9, 0x03B8, 0x83BD, 0x83B7, 0x03B2, 0x0390, 0x8395, 0x839F, 0x039A, 0x838B, 0x038E, 0x0384, 0x8381,
            0x0280, 0x8285, 0x828F, 0x028A, 0x829B, 0x029E, 0x0294, 0x8291, 0x82B3, 0x02B6, 0x02BC, 0x82B9, 0x02A8, 0x82AD, 0x82A7, 0x02A2,
            0x82E3, 0x02E6, 0x02EC, 0x82E9, 0x02F8, 0x82FD, 0x82F7, 0x02F2, 0x02D0, 0x82D5, 0x82DF, 0x02DA, 0x82CB, 0x02CE, 0x02C4, 0x82C1,
            0x8243, 0x0246, 0x024C, 0x8249, 0x0258, 0x825D, 0x8257, 0x0252, 0x0270, 0x8275, 0x827F, 0x027A, 0x826B, 0x026E, 0x0264, 0x8261,
            0x0220, 0x8225, 0x822F, 0x022A, 0x823B, 0x023E, 0x0234, 0x8231, 0x8213, 0x0216, 0x021C, 0x8219, 0x0208, 0x820D, 0x8207, 0x0202
        };

        for (j = 0; j < data_blk_size; j++) {
            i         = ((uint16_t)(crc_accum >> 8) ^ data_blk_ptr[j]) & 0xFF;
            crc_accum = (crc_accum << 8) ^ crc_table[i];
        }

        return crc_accum;
    }

    // Configuration registration
    namespace {
        MotorFactory::InstanceBuilder<Dynamixel2> registration("dynamixel2");
    }
}<|MERGE_RESOLUTION|>--- conflicted
+++ resolved
@@ -91,15 +91,10 @@
             std::string msg("Axis ping reply ");
             msg += axisName().c_str();
             if (model_num == 1060) {
-<<<<<<< HEAD
+
                 msg += " Model XL430-W250";
             } else {
                 msg += " M/N " + std::to_string(model_num);
-=======
-                log_info("Axis ping reply " << axisName() << " Model XL430-W250 F/W Rev " << to_hex(_dxl_rx_message[11]));
-            } else {
-                log_info("Axis ping reply " << axisName() << " M/N " << model_num << " F/W Rev " << to_hex(_dxl_rx_message[11]));
->>>>>>> 8854f542
             }
             log_info(msg << " F/W Rev " << to_hex(fw_rev));
         } else {
