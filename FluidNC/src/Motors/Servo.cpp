--- conflicted
+++ resolved
@@ -25,30 +25,9 @@
 
     Servo::Servo() : MotorDriver() {}
 
-<<<<<<< HEAD
-    void Servo::startUpdateTask(int ms) {
-        if (_timer_ms == 0 || ms < _timer_ms) {
-            _timer_ms = ms;
-        }
-        
-        if (this == List) {
-            xTaskCreatePinnedToCore(updateTask,         // task
-                                    "servoUpdateTask",  // name for task
-                                    4096,               // size of task stack
-                                    (void*)&_timer_ms,  // parameters
-                                    1,                  // priority
-                                    NULL,               // handle
-                                    SUPPORT_TASK_CORE   // core
-            );
-            log_info("Servo Update Task Started with ms:" << ms);
-        }
-
-        
-=======
     void Servo::update_servo(TimerHandle_t timer) {
         Servo* servo = static_cast<Servo*>(pvTimerGetTimerID(timer));
         servo->update();
->>>>>>> f5af75b3
     }
 
     void Servo::schedule_update(Servo* object, int interval) {
