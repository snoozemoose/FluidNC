// Copyright (c) 2022 -  Mitch Bradley
// Use of this source code is governed by a GPLv3 license that can be found in the LICENSE file.

#include "Macros.h"
#include "src/Serial.h"                 // Cmd
#include "src/System.h"                 // sys
#include "src/Machine/MachineConfig.h"  // config

Macro::Macro(const char* name) : _name(name) {}

void MacroEvent::run(void* arg) {
    config->_macros->_macro[_num].run();
}

Macro Macros::_startup_line[n_startup_lines] = { "startup_line0", "startup_line1" };
Macro Macros::_macro[n_macros]               = { "macro0", "macro1", "macro2", "macro3" };
Macro Macros::_after_homing                  = { "after_homing" };
Macro Macros::_after_reset                   = { "after_reset" };
Macro Macros::_after_unlock                  = { "after_unlock" };

MacroEvent macro0Event { 0 };
MacroEvent macro1Event { 1 };
MacroEvent macro2Event { 2 };
MacroEvent macro3Event { 3 };

// clang-format off
std::map<std::string, Cmd> overrideCodes = {
    { "fr", Cmd::FeedOvrReset },
    { "f>", Cmd::FeedOvrCoarsePlus },
    { "f<", Cmd::FeedOvrCoarseMinus },
    { "f+", Cmd::FeedOvrFinePlus },
    { "f-", Cmd::FeedOvrFineMinus },
    { "rr", Cmd::RapidOvrReset },
    { "rm", Cmd::RapidOvrMedium },
    { "rl", Cmd::RapidOvrLow },
    { "rx", Cmd::RapidOvrExtraLow },
    { "sr", Cmd::SpindleOvrReset },
    { "s>", Cmd::SpindleOvrCoarsePlus },
    { "s<", Cmd::SpindleOvrCoarseMinus },
    { "s+", Cmd::SpindleOvrFinePlus },
    { "s-", Cmd::SpindleOvrFineMinus },
    { "ss", Cmd::SpindleOvrStop },
    { "ft", Cmd::CoolantFloodOvrToggle },
    { "mt", Cmd::CoolantMistOvrToggle },
};
// clang-format on

Cmd findOverride(std::string name) {
    auto it = overrideCodes.find(name);
    return it == overrideCodes.end() ? Cmd::None : it->second;
}

<<<<<<< HEAD
bool Macro::run() {
    if (sys.state != State::Idle) {
        log_error("Macro can only be used in idle state");
        return false;
    }

=======
bool Macro::run() {  // return true if the macro was run
>>>>>>> e4ec3360
    const std::string& s = _gcode;
    if (_gcode == "") {
        return false;
    }

    if (sys.state != State::Idle) {
        log_error("Macro can only be used in idle state");
        return false;
    }

    log_info("Running macro " << _name << ": " << _gcode);
    char c;
    for (int i = 0; i < _gcode.length(); i++) {
        c = _gcode[i];
        switch (c) {
            case '&':
                // & is a proxy for newlines in macros, because you cannot
                // enter a newline directly in a config file string value.
                WebUI::inputBuffer.push('\n');
                break;
            case '#':
                if ((i + 3) > _gcode.length()) {
                    log_error("Missing characters after # realtime escape in macro");
                    return false;
                }
                {
                    std::string s1(_gcode.c_str() + i + 1, 2);
                    Cmd         cmd = findOverride(s1);
                    if (cmd == Cmd::None) {
                        log_error("Bad #xx realtime escape in macro");
                        return false;
                    }
                    WebUI::inputBuffer.push(static_cast<uint8_t>(cmd));
                }
                i += 3;
                break;
            default:
                WebUI::inputBuffer.push(c);
                break;
        }
    }
    WebUI::inputBuffer.push('\n');
    return true;
}<|MERGE_RESOLUTION|>--- conflicted
+++ resolved
@@ -50,23 +50,13 @@
     return it == overrideCodes.end() ? Cmd::None : it->second;
 }
 
-<<<<<<< HEAD
-bool Macro::run() {
     if (sys.state != State::Idle) {
         log_error("Macro can only be used in idle state");
         return false;
     }
 
-=======
-bool Macro::run() {  // return true if the macro was run
->>>>>>> e4ec3360
     const std::string& s = _gcode;
     if (_gcode == "") {
-        return false;
-    }
-
-    if (sys.state != State::Idle) {
-        log_error("Macro can only be used in idle state");
         return false;
     }
 
