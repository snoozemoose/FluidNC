// Copyright (c) 2014 Luc Lebosse. All rights reserved.
// Use of this source code is governed by a GPLv3 license that can be found in the LICENSE file.

#include "../Machine/MachineConfig.h"
#include "../Config.h"
#include "../Serial.h"    // is_realtime_command()
#include "../Settings.h"  // settings_execute_line()

#ifdef ENABLE_WIFI

#    include "WifiServices.h"
#    include "WifiConfig.h"  // wifi_config

#    include "WebServer.h"

#    include <WebSocketsServer.h>
#    include <WiFi.h>
#    include <WebServer.h>
#    include <ESP32SSDP.h>
#    include <StreamString.h>
#    include <Update.h>
#    include <esp_wifi_types.h>
#    include <ESPmDNS.h>
#    include <ESP32SSDP.h>
#    include <DNSServer.h>
#    include "WebSettings.h"

#    include "WSChannel.h"

#    include "WebClient.h"

#    include "src/Protocol.h"  // protocol_send_event
#    include "src/FluidPath.h"
#    include "src/WebUI/JSONEncoder.h"

#    include "src/HashFS.h"
#    include <list>

namespace WebUI {
    const byte DNS_PORT = 53;
    DNSServer  dnsServer;
}

#    include <esp_ota_ops.h>

//embedded response file if no files on LocalFS
#    include "NoFile.h"

namespace WebUI {
    // Error codes for upload
    const int ESP_ERROR_AUTHENTICATION   = 1;
    const int ESP_ERROR_FILE_CREATION    = 2;
    const int ESP_ERROR_FILE_WRITE       = 3;
    const int ESP_ERROR_UPLOAD           = 4;
    const int ESP_ERROR_NOT_ENOUGH_SPACE = 5;
    const int ESP_ERROR_UPLOAD_CANCELLED = 6;
    const int ESP_ERROR_FILE_CLOSE       = 7;

    static const char LOCATION_HEADER[] = "Location";

    Web_Server webServer;
    bool       Web_Server::_setupdone = false;
    uint16_t   Web_Server::_port      = 0;

    UploadStatus      Web_Server::_upload_status = UploadStatus::NONE;
    WebServer*        Web_Server::_webserver     = NULL;
    WebSocketsServer* Web_Server::_socket_server = NULL;
#    ifdef ENABLE_AUTHENTICATION
    AuthenticationIP* Web_Server::_head  = NULL;
    uint8_t           Web_Server::_nb_ip = 0;
    const int         MAX_AUTH_IP        = 10;
#    endif
    FileStream* Web_Server::_uploadFile = nullptr;

    EnumSetting *http_enable, *http_block_during_motion;
    IntSetting*  http_port;

    Web_Server::Web_Server() {
        http_port   = new IntSetting("HTTP Port", WEBSET, WA, "ESP121", "HTTP/Port", DEFAULT_HTTP_PORT, MIN_HTTP_PORT, MAX_HTTP_PORT, NULL);
        http_enable = new EnumSetting("HTTP Enable", WEBSET, WA, "ESP120", "HTTP/Enable", DEFAULT_HTTP_STATE, &onoffOptions, NULL);
        http_block_during_motion = new EnumSetting("Block serving HTTP content during motion",
                                                   WEBSET,
                                                   WA,
                                                   "",
                                                   "HTTP/BlockDuringMotion",
                                                   DEFAULT_HTTP_BLOCKED_DURING_MOTION,
                                                   &onoffOptions,
                                                   NULL);
    }
    Web_Server::~Web_Server() { end(); }

    bool Web_Server::begin() {
        bool no_error = true;
        _setupdone    = false;

        if (!WebUI::http_enable->get()) {
            return false;
        }
        _port = WebUI::http_port->get();

        //create instance
        _webserver = new WebServer(_port);
#    ifdef ENABLE_AUTHENTICATION
        //here the list of headers to be recorded
        const char* headerkeys[]   = { "Cookie" };
        size_t      headerkeyssize = sizeof(headerkeys) / sizeof(char*);
        //ask server to track these headers
        _webserver->collectHeaders(headerkeys, headerkeyssize);
#    endif

        //here the list of headers to be recorded
        const char* headerkeys[]   = { "If-None-Match" };
        size_t      headerkeyssize = sizeof(headerkeys) / sizeof(char*);
        _webserver->collectHeaders(headerkeys, headerkeyssize);

        _socket_server = new WebSocketsServer(_port + 1);
        _socket_server->begin();
        _socket_server->onEvent(handle_Websocket_Event);

        //events functions
        //_web_events->onConnect(handle_onevent_connect);
        //events management
        // _webserver->addHandler(_web_events);

        //Web server handlers
        //trick to catch command line on "/" before file being processed
        _webserver->on("/", HTTP_ANY, handle_root);

        //Page not found handler
        _webserver->onNotFound(handle_not_found);

        //need to be there even no authentication to say to UI no authentication
        _webserver->on("/login", HTTP_ANY, handle_login);

        //web commands
        _webserver->on("/command", HTTP_ANY, handle_web_command);
        _webserver->on("/command_silent", HTTP_ANY, handle_web_command_silent);
        _webserver->on("/feedhold_reload", HTTP_ANY, handleFeedholdReload);

        //LocalFS
        _webserver->on("/files", HTTP_ANY, handleFileList, LocalFSFileupload);

        //web update
        _webserver->on("/updatefw", HTTP_ANY, handleUpdate, WebUpdateUpload);

        //Direct SD management
        _webserver->on("/upload", HTTP_ANY, handle_direct_SDFileList, SDFileUpload);
        //_webserver->on("/SD", HTTP_ANY, handle_SDCARD);

        if (WiFi.getMode() == WIFI_AP) {
            // if DNSServer is started with "*" for domain name, it will reply with
            // provided IP to all DNS request
            dnsServer.start(DNS_PORT, "*", WiFi.softAPIP());
            log_info("Captive Portal Started");
            _webserver->on("/generate_204", HTTP_ANY, handle_root);
            _webserver->on("/gconnectivitycheck.gstatic.com", HTTP_ANY, handle_root);
            //do not forget the / at the end
            _webserver->on("/fwlink/", HTTP_ANY, handle_root);
        }

        //SSDP service presentation
        if (WiFi.getMode() == WIFI_STA) {
            _webserver->on("/description.xml", HTTP_GET, handle_SSDP);
            //Add specific for SSDP
            SSDP.setSchemaURL("description.xml");
            SSDP.setHTTPPort(_port);
            SSDP.setName(wifi_config.Hostname().c_str());
            SSDP.setURL("/");
            SSDP.setDeviceType("upnp:rootdevice");
            /*Any customization could be here
        SSDP.setModelName (ESP32_MODEL_NAME);
        SSDP.setModelURL (ESP32_MODEL_URL);
        SSDP.setModelNumber (ESP_MODEL_NUMBER);
        SSDP.setManufacturer (ESP_MANUFACTURER_NAME);
        SSDP.setManufacturerURL (ESP_MANUFACTURER_URL);
        */

            //Start SSDP
            log_info("SSDP Started");
            SSDP.begin();
        }

        log_info("HTTP started on port " << WebUI::http_port->get());
        //start webserver
        _webserver->begin();

        //add mDNS
        if (WiFi.getMode() == WIFI_STA) {
            MDNS.addService("http", "tcp", _port);
        }

        HashFS::hash_all();

        _setupdone = true;
        return no_error;
    }

    void Web_Server::end() {
        _setupdone = false;

        SSDP.end();

        //remove mDNS
        mdns_service_remove("_http", "_tcp");

        if (_socket_server) {
            delete _socket_server;
            _socket_server = NULL;
        }

        if (_webserver) {
            delete _webserver;
            _webserver = NULL;
        }

#    ifdef ENABLE_AUTHENTICATION
        while (_head) {
            AuthenticationIP* current = _head;
            _head                     = _head->_next;
            delete current;
        }
        _nb_ip = 0;
#    endif
    }

    // Send a file, either the specified path or path.gz
    bool Web_Server::myStreamFile(const char* path, bool download) {
        std::error_code ec;
        FluidPath       fpath { path, localfsName, ec };
        if (ec) {
            return false;
        }

        std::string hash;
        // Check for brower cache match

        hash = HashFS::hash(fpath);
        if (!hash.length()) {
            std::filesystem::path gzpath(fpath);
            gzpath += ".gz";
            hash = HashFS::hash(gzpath);
        }

        if (hash.length() && std::string(_webserver->header("If-None-Match").c_str()) == hash) {
            log_debug(path << " is cached");
            _webserver->send(304);
            return true;
        }
        // If you load or reload WebUI while a program is running, there is a high
        // risk of stalling the motion because serving a file from
        // the local FLASH filesystem takes away a lot of CPU cycles.  If we get
        // a request for a file when running, reject it to preserve the motion
        // integrity.
        // This can make it hard to debug ISR IRAM problems, because the easiest
        // way to trigger such problems is to refresh WebUI during motion.
        if (http_block_during_motion->get() && inMotionState()) {
            Web_Server::handleReloadBlocked();
            return true;
        }

        bool        isGzip = false;
        FileStream* file;
        try {
            file = new FileStream(path, "r", "");
        } catch (const Error err) {
            try {
                std::filesystem::path gzpath(fpath);
                gzpath += ".gz";
                file   = new FileStream(gzpath, "r", "");
                isGzip = true;
            } catch (const Error err) {
                log_debug(path << " not found");
                return false;
            }
        }
<<<<<<< HEAD
=======
        log_debug(path << " found");
>>>>>>> 93b117c3
        if (download) {
            _webserver->sendHeader("Content-Disposition", "attachment");
        }
        if (hash.length()) {
            _webserver->sendHeader("ETag", hash.c_str());
        }
        _webserver->setContentLength(file->size());
        if (isGzip) {
            _webserver->sendHeader("Content-Encoding", "gzip");
        }
        _webserver->send(200, getContentType(path), "");

        // This depends on the fact that FileStream inherits from Stream
        // The Arduino implementation of WiFiClient::write(Stream*) just
        // reads repetitively from the stream in 1360-byte chunks and
        // sends the data over the TCP socket. so nothing special.
        _webserver->client().write(*file);

        delete file;
        return true;
    }
    void Web_Server::sendWithOurAddress(const char* content, int code) {
        auto        ip    = WiFi.getMode() == WIFI_STA ? WiFi.localIP() : WiFi.softAPIP();
        std::string ipstr = IP_string(ip);
        if (_port != 80) {
            ipstr += ":";
            ipstr += std::to_string(_port);
        }

        std::string scontent(content);
        replace_string_in_place(scontent, "$WEB_ADDRESS$", ipstr);
        replace_string_in_place(scontent, "$QUERY$", _webserver->uri().c_str());
        _webserver->send(code, "text/html", scontent.c_str());
    }

    // Captive Portal Page for use in AP mode
    const char PAGE_CAPTIVE[] =
        "<HTML>\n<HEAD>\n<title>Captive Portal</title> \n</HEAD>\n<BODY>\n<CENTER>Captive Portal page : $QUERY$- you will be "
        "redirected...\n<BR><BR>\nif not redirected, <a href='http://$WEB_ADDRESS$'>click here</a>\n<BR><BR>\n<PROGRESS name='prg' "
        "id='prg'></PROGRESS>\n\n<script>\nvar i = 0; \nvar x = document.getElementById(\"prg\"); \nx.max=5; \nvar "
        "interval=setInterval(function(){\ni=i+1; \nvar x = document.getElementById(\"prg\"); \nx.value=i; \nif (i>5) "
        "\n{\nclearInterval(interval);\nwindow.location.href='/';\n}\n},1000);\n</script>\n</CENTER>\n</BODY>\n</HTML>\n\n";

    void Web_Server::sendCaptivePortal() { sendWithOurAddress(PAGE_CAPTIVE, 200); }

    //Default 404 page that is sent when a request cannot be satisfied
    const char PAGE_404[] =
        "<HTML>\n<HEAD>\n<title>Redirecting...</title> \n</HEAD>\n<BODY>\n<CENTER>Unknown page : $QUERY$- you will be "
        "redirected...\n<BR><BR>\nif not redirected, <a href='http://$WEB_ADDRESS$'>click here</a>\n<BR><BR>\n<PROGRESS name='prg' "
        "id='prg'></PROGRESS>\n\n<script>\nvar i = 0; \nvar x = document.getElementById(\"prg\"); \nx.max=5; \nvar "
        "interval=setInterval(function(){\ni=i+1; \nvar x = document.getElementById(\"prg\"); \nx.value=i; \nif (i>5) "
        "\n{\nclearInterval(interval);\nwindow.location.href='/';\n}\n},1000);\n</script>\n</CENTER>\n</BODY>\n</HTML>\n\n";

    void Web_Server::send404Page() { sendWithOurAddress(PAGE_404, 404); }

    void Web_Server::handle_root() {
        if (!(_webserver->hasArg("forcefallback") && _webserver->arg("forcefallback") == "yes")) {
            if (myStreamFile("index.html")) {
                return;
            }
        }

        // If we did not send index.html, send the default content that provides simple localfs file management
        _webserver->sendHeader("Content-Encoding", "gzip");
        _webserver->send_P(200, "text/html", PAGE_NOFILES, PAGE_NOFILES_SIZE);
    }

    // Handle filenames and other things that are not explicitly registered
    void Web_Server::handle_not_found() {
        if (is_authenticated() == AuthenticationLevel::LEVEL_GUEST) {
            _webserver->sendHeader(LOCATION_HEADER, "/");
            _webserver->send(302);

            //_webserver->client().stop();
            return;
        }

        std::string path(_webserver->urlDecode(_webserver->uri()).c_str());

        if (path.rfind("/api/", 0) == 0) {
            _webserver->send(404);
            return;
        }

        // Download a file.  The true forces a download instead of displaying the file
        if (myStreamFile(path.c_str(), true)) {
            return;
        }

        if (WiFi.getMode() == WIFI_AP) {
            sendCaptivePortal();
            return;
        }

        // This lets the user customize the not-found page by
        // putting a "404.htm" file on the local filesystem
        if (myStreamFile("404.htm")) {
            return;
        }

        send404Page();
    }

    //http SSDP xml presentation
    void Web_Server::handle_SSDP() {
        StreamString sschema;
        if (!sschema.reserve(1024)) {
            _webserver->send(500);
            return;
        }
        const char* templ = "<?xml version=\"1.0\"?>"
                            "<root xmlns=\"urn:schemas-upnp-org:device-1-0\">"
                            "<specVersion>"
                            "<major>1</major>"
                            "<minor>0</minor>"
                            "</specVersion>"
                            "<URLBase>http://%s:%u/</URLBase>"
                            "<device>"
                            "<deviceType>upnp:rootdevice</deviceType>"
                            "<friendlyName>%s</friendlyName>"
                            "<presentationURL>/</presentationURL>"
                            "<serialNumber>%s</serialNumber>"
                            "<modelName>ESP32</modelName>"
                            "<modelNumber>Marlin</modelNumber>"
                            "<modelURL>http://espressif.com/en/products/hardware/esp-wroom-32/overview</modelURL>"
                            "<manufacturer>Espressif Systems</manufacturer>"
                            "<manufacturerURL>http://espressif.com</manufacturerURL>"
                            "<UDN>uuid:%s</UDN>"
                            "</device>"
                            "</root>\r\n"
                            "\r\n";
        char        uuid[37];
        const char* sip    = IP_string(WiFi.localIP()).c_str();
        uint32_t    chipId = (uint16_t)(ESP.getEfuseMac() >> 32);
        sprintf(uuid,
                "38323636-4558-4dda-9188-cda0e6%02x%02x%02x",
                (uint16_t)((chipId >> 16) & 0xff),
                (uint16_t)((chipId >> 8) & 0xff),
                (uint16_t)chipId & 0xff);
        const char* serialNumber = std::to_string(chipId).c_str();
        sschema.printf(templ, sip, _port, wifi_config.Hostname().c_str(), serialNumber, uuid);
        _webserver->send(200, "text/xml", sschema);
    }

    // WebUI sends a PAGEID arg to identify the websocket it is using
    int Web_Server::getPageid() {
        if (_webserver->hasArg("PAGEID")) {
            return _webserver->arg("PAGEID").toInt();
        }
        return -1;
    }

    void Web_Server::_handle_web_command(bool silent) {
        AuthenticationLevel auth_level = is_authenticated();
        std::string         cmd;
        if (_webserver->hasArg("plain")) {
            cmd = std::string(_webserver->arg("plain").c_str());
        } else if (_webserver->hasArg("commandText")) {
            cmd = std::string(_webserver->arg("commandText").c_str());
        } else {
            _webserver->send(200, "text/plain", "Invalid command");
            return;
        }
        //if it is internal command [ESPXXX]<parameter>
        // cmd.trim();
        int ESPpos = cmd.find("[ESP");
        if (ESPpos != std::string::npos) {
            char line[256];
            strncpy(line, cmd.c_str(), 255);
            webClient.attachWS(_webserver, silent);
            Error       err = settings_execute_line(line, webClient, auth_level);
            std::string answer;
            if (err == Error::Ok) {
                answer = "ok\n";
            } else {
                const char* msg = errorString(err);
                answer          = "Error: ";
                if (msg) {
                    answer += msg;
                } else {
                    answer += std::to_string(static_cast<int>(err));
                }
                answer += "\n";
            }

            // Give the output task a chance to dequeue and forward a message
            // to webClient, if there is one.
            vTaskDelay(10);

            if (!webClient.anyOutput()) {
                _webserver->send(err != Error::Ok ? 500 : 200, "text/plain", answer.c_str());
            }
            webClient.detachWS();
        } else {  //execute GCODE
            if (auth_level == AuthenticationLevel::LEVEL_GUEST) {
                _webserver->send(401, "text/plain", "Authentication failed\n");
                return;
            }
            bool hasError = WSChannels::runGCode(getPageid(), cmd);

            _webserver->send(200, "text/plain", hasError ? "Error" : "");
        }
    }

    //login status check
    void Web_Server::handle_login() {
#    ifdef ENABLE_AUTHENTICATION
        const char* smsg;
        std::string sUser, sPassword;
        const char* auths;
        int         code            = 200;
        bool        msg_alert_error = false;
        //disconnect can be done anytime no need to check credential
        if (_webserver->hasArg("DISCONNECT")) {
            std::string cookie(_webserver->header("Cookie").c_str());
            int         pos = cookie.find("ESPSESSIONID=");
            std::string sessionID;
            if (pos != std::string::npos) {
                int pos2  = cookie.find(";", pos);
                sessionID = cookie.substr(pos + strlen("ESPSESSIONID="), pos2);
            }
            ClearAuthIP(_webserver->client().remoteIP(), sessionID);
            _webserver->sendHeader("Set-Cookie", "ESPSESSIONID=0");
            _webserver->sendHeader("Cache-Control", "no-cache");
            sendAuth("Ok", "guest", "");
            //_webserver->client().stop();
            return;
        }

        AuthenticationLevel auth_level = is_authenticated();
        if (auth_level == AuthenticationLevel::LEVEL_GUEST) {
            auths = "guest";
        } else if (auth_level == AuthenticationLevel::LEVEL_USER) {
            auths = "user";
        } else if (auth_level == AuthenticationLevel::LEVEL_ADMIN) {
            auths = "admin";
        } else {
            auths = "???";
        }

        //check is it is a submission or a query
        if (_webserver->hasArg("SUBMIT")) {
            //is there a correct list of query?
            if (_webserver->hasArg("PASSWORD") && _webserver->hasArg("USER")) {
                //USER
                sUser = _webserver->arg("USER").c_str();
                if (!((sUser == DEFAULT_ADMIN_LOGIN) || (sUser == DEFAULT_USER_LOGIN))) {
                    msg_alert_error = true;
                    smsg            = "Error : Incorrect User";
                    code            = 401;
                }

                if (msg_alert_error == false) {
                    //Password
                    sPassword = _webserver->arg("PASSWORD").c_str();
                    std::string sadminPassword(admin_password->get());
                    std::string suserPassword(user_password->get());

                    if (!(sUser == DEFAULT_ADMIN_LOGIN && sPassword == sadminPassword) ||
                        (sUser == DEFAULT_USER_LOGIN && sPassword == suserPassword)) {
                        msg_alert_error = true;
                        smsg            = "Error: Incorrect password";
                        code            = 401;
                    }
                }
            } else {
                msg_alert_error = true;
                smsg            = "Error: Missing data";
                code            = 500;
            }
            //change password
            if (_webserver->hasArg("PASSWORD") && _webserver->hasArg("USER") && _webserver->hasArg("NEWPASSWORD") &&
                (msg_alert_error == false)) {
                std::string newpassword(_webserver->arg("NEWPASSWORD").c_str());

                char pwdbuf[MAX_LOCAL_PASSWORD_LENGTH + 1];
                newpassword.toCharArray(pwdbuf, MAX_LOCAL_PASSWORD_LENGTH + 1);

                if (COMMANDS::isLocalPasswordValid(pwdbuf)) {
                    Error err;

                    if (sUser == DEFAULT_ADMIN_LOGIN) {
                        err = admin_password->setStringValue(pwdbuf);
                    } else {
                        err = user_password->setStringValue(pwdbuf);
                    }
                    if (err != Error::Ok) {
                        msg_alert_error = true;
                        smsg            = "Error: Cannot apply changes";
                        code            = 500;
                    }
                } else {
                    msg_alert_error = true;
                    smsg            = "Error: Incorrect password";
                    code            = 500;
                }
            }
            if ((code == 200) || (code == 500)) {
                AuthenticationLevel current_auth_level;
                if (sUser == DEFAULT_ADMIN_LOGIN) {
                    current_auth_level = AuthenticationLevel::LEVEL_ADMIN;
                } else if (sUser == DEFAULT_USER_LOGIN) {
                    current_auth_level = AuthenticationLevel::LEVEL_USER;
                } else {
                    current_auth_level = AuthenticationLevel::LEVEL_GUEST;
                }
                //create Session
                if ((current_auth_level != auth_level) || (auth_level == AuthenticationLevel::LEVEL_GUEST)) {
                    AuthenticationIP* current_auth = new AuthenticationIP;
                    current_auth->level            = current_auth_level;
                    current_auth->ip               = _webserver->client().remoteIP();
                    strcpy(current_auth->sessionID, create_session_ID());
                    strcpy(current_auth->userID, sUser.c_str());
                    current_auth->last_time = millis();
                    if (AddAuthIP(current_auth)) {
                        std::string tmps = "ESPSESSIONID=";
                        tmps += current_auth->sessionID.c_str();
                        _webserver->sendHeader("Set-Cookie", tmps);
                        _webserver->sendHeader("Cache-Control", "no-cache");
                        switch (current_auth->level) {
                            case AuthenticationLevel::LEVEL_ADMIN:
                                auths = "admin";
                                break;
                            case AuthenticationLevel::LEVEL_USER:
                                auths = "user";
                                break;
                            default:
                                auths = "guest";
                                break;
                        }
                    } else {
                        delete current_auth;
                        msg_alert_error = true;
                        code            = 500;
                        smsg            = "Error: Too many connections";
                    }
                }
            }
            if (code == 200) {
                smsg = "Ok";
            }

            sendAuth("Ok", "guest", "");
        } else {
            if (auth_level != AuthenticationLevel::LEVEL_GUEST) {
                std::string cookie(_webserver->header("Cookie").c_str());
                int         pos = cookie.find("ESPSESSIONID=");
                std::string sessionID;
                if (pos != std::string::npos) {
                    int pos2                            = cookie.find(";", pos);
                    sessionID                           = cookie.substr(pos + strlen("ESPSESSIONID="), pos2);
                    AuthenticationIP* current_auth_info = GetAuth(_webserver->client().remoteIP(), sessionID.c_str());
                    if (current_auth_info != NULL) {
                        sUser = current_auth_info->userID;
                    }
                }
            }
            sendAuth(smsg, auths, "");
        }
#    else
        sendAuth("Ok", "admin", "");
#    endif
    }

    // This page is used when you try to reload WebUI during motion,
    // to avoid interrupting that motion.  It lets you wait until
    // motion is finished or issue a feedhold.
    void Web_Server::handleReloadBlocked() {
        _webserver->send(503,
                         "text/html",
                         "<!DOCTYPE html><html><body>"
                         "<h3>Cannot load WebUI while moving</h3>"
                         "<button onclick='window.location.reload()'>Retry</button>"
                         "&nbsp;Retry (you must first wait for motion to finish)<br><br>"
                         "<button onclick='window.location.replace(\"/feedhold_reload\")'>Feedhold</button>"
                         "&nbsp;Stop the motion with feedhold and then retry<br>"
                         "</body></html>");
    }
    // This page issues a feedhold to pause the motion then retries the WebUI reload
    void Web_Server::handleFeedholdReload() {
        protocol_send_event(&feedHoldEvent);
        // Go to the main page
        _webserver->sendHeader(LOCATION_HEADER, "/");
        _webserver->send(302);
    }

    //push error code and message to websocket.  Used by upload code
    void Web_Server::pushError(int code, const char* st, bool web_error, uint16_t timeout) {
        if (_socket_server && st) {
            std::string s("ERROR:");
            s += std::to_string(code) + ":";
            s += st;

            WSChannels::sendError(getPageid(), st);

            if (web_error != 0 && _webserver && _webserver->client().available() > 0) {
                _webserver->send(web_error, "text/xml", st);
            }

            uint32_t start_time = millis();
            while ((millis() - start_time) < timeout) {
                _socket_server->loop();
                delay(10);
            }
        }
    }

    //abort reception of packages
    void Web_Server::cancelUpload() {
        if (_webserver && _webserver->client().available() > 0) {
            HTTPUpload& upload = _webserver->upload();
            upload.status      = UPLOAD_FILE_ABORTED;
            errno              = ECONNABORTED;
            _webserver->client().stop();
            delay(100);
        }
    }

    //LocalFS files uploader handle
    void Web_Server::fileUpload(const char* fs) {
        HTTPUpload& upload = _webserver->upload();
        //this is only for admin and user
        if (is_authenticated() == AuthenticationLevel::LEVEL_GUEST) {
            _upload_status = UploadStatus::FAILED;
            log_info("Upload rejected");
            sendJSON(401, "{\"status\":\"Authentication failed!\"}");
            pushError(ESP_ERROR_AUTHENTICATION, "Upload rejected", 401);
        } else {
            if ((_upload_status != UploadStatus::FAILED) || (upload.status == UPLOAD_FILE_START)) {
                if (upload.status == UPLOAD_FILE_START) {
                    std::string sizeargname(upload.filename.c_str());
                    sizeargname += "S";
                    size_t filesize = _webserver->hasArg(sizeargname.c_str()) ? _webserver->arg(sizeargname.c_str()).toInt() : 0;
                    uploadStart(upload.filename.c_str(), filesize, fs);
                } else if (upload.status == UPLOAD_FILE_WRITE) {
                    uploadWrite(upload.buf, upload.currentSize);
                } else if (upload.status == UPLOAD_FILE_END) {
                    std::string sizeargname(upload.filename.c_str());
                    sizeargname += "S";
                    size_t filesize = _webserver->hasArg(sizeargname.c_str()) ? _webserver->arg(sizeargname.c_str()).toInt() : 0;
                    uploadEnd(filesize);
                } else {  //Upload cancelled
                    uploadStop();
                    return;
                }
            }
        }
        uploadCheck();
    }

    void Web_Server::sendJSON(int code, const char* s) {
        _webserver->sendHeader("Cache-Control", "no-cache");
        _webserver->send(200, "application/json", s);
    }

    void Web_Server::sendAuth(const char* status, const char* level, const char* user) {
        std::string s;
        JSONencoder j(false, &s);
        j.begin();
        j.member("status", status);
        if (*level != '\0') {
            j.member("authentication_lvl", level);
        }
        if (*user != '\0') {
            j.member("user", user);
        }
        j.end();
        sendJSON(200, s);
    }

    void Web_Server::sendStatus(int code, const char* status) {
        std::string s;
        JSONencoder j(false, &s);
        j.begin();
        j.member("status", status);
        j.end();
        sendJSON(code, s);
    }

    void Web_Server::sendAuthFailed() { sendStatus(401, "Authentication failed"); }

    void Web_Server::LocalFSFileupload() { fileUpload(localfsName); }
    void Web_Server::SDFileUpload() { fileUpload(sdName); }

    //Web Update handler
    void Web_Server::handleUpdate() {
        AuthenticationLevel auth_level = is_authenticated();
        if (auth_level != AuthenticationLevel::LEVEL_ADMIN) {
            _upload_status = UploadStatus::NONE;
            _webserver->send(403, "text/plain", "Not allowed, log in first!\n");
            return;
        }

        sendStatus(200, std::to_string(int(_upload_status)).c_str());

        //if success restart
        if (_upload_status == UploadStatus::SUCCESSFUL) {
            delay_ms(1000);
            COMMANDS::restart_MCU();
        } else {
            _upload_status = UploadStatus::NONE;
        }
    }

    //File upload for Web update
    void Web_Server::WebUpdateUpload() {
        static size_t   last_upload_update;
        static uint32_t maxSketchSpace = 0;

        //only admin can update FW
        if (is_authenticated() != AuthenticationLevel::LEVEL_ADMIN) {
            _upload_status = UploadStatus::FAILED;
            log_info("Upload rejected");
            sendAuthFailed();
            pushError(ESP_ERROR_AUTHENTICATION, "Upload rejected", 401);
        } else {
            //get current file ID
            HTTPUpload& upload = _webserver->upload();
            if ((_upload_status != UploadStatus::FAILED) || (upload.status == UPLOAD_FILE_START)) {
                //Upload start
                //**************
                if (upload.status == UPLOAD_FILE_START) {
                    log_info("Update Firmware");
                    _upload_status = UploadStatus::ONGOING;
                    std::string sizeargname(upload.filename.c_str());
                    sizeargname += "S";
                    if (_webserver->hasArg(sizeargname.c_str())) {
                        maxSketchSpace = _webserver->arg(sizeargname.c_str()).toInt();
                    }
                    //check space
                    size_t flashsize = 0;
                    if (esp_ota_get_running_partition()) {
                        const esp_partition_t* partition = esp_ota_get_next_update_partition(NULL);
                        if (partition) {
                            flashsize = partition->size;
                        }
                    }
                    if (flashsize < maxSketchSpace) {
                        pushError(ESP_ERROR_NOT_ENOUGH_SPACE, "Upload rejected, not enough space");
                        _upload_status = UploadStatus::FAILED;
                        log_info("Update cancelled");
                    }
                    if (_upload_status != UploadStatus::FAILED) {
                        last_upload_update = 0;
                        if (!Update.begin()) {  //start with max available size
                            _upload_status = UploadStatus::FAILED;
                            log_info("Update cancelled");
                            pushError(ESP_ERROR_NOT_ENOUGH_SPACE, "Upload rejected, not enough space");
                        } else {
                            log_info("Update 0%");
                        }
                    }
                    //Upload write
                    //**************
                } else if (upload.status == UPLOAD_FILE_WRITE) {
                    vTaskDelay(1 / portTICK_RATE_MS);
                    //check if no error
                    if (_upload_status == UploadStatus::ONGOING) {
                        if (((100 * upload.totalSize) / maxSketchSpace) != last_upload_update) {
                            if (maxSketchSpace > 0) {
                                last_upload_update = (100 * upload.totalSize) / maxSketchSpace;
                            } else {
                                last_upload_update = upload.totalSize;
                            }

                            log_info("Update " << last_upload_update << "%");
                        }
                        if (Update.write(upload.buf, upload.currentSize) != upload.currentSize) {
                            _upload_status = UploadStatus::FAILED;
                            log_info("Update write failed");
                            pushError(ESP_ERROR_FILE_WRITE, "File write failed");
                        }
                    }
                    //Upload end
                    //**************
                } else if (upload.status == UPLOAD_FILE_END) {
                    if (Update.end(true)) {  //true to set the size to the current progress
                        //Now Reboot
                        log_info("Update 100%");
                        _upload_status = UploadStatus::SUCCESSFUL;
                    } else {
                        _upload_status = UploadStatus::FAILED;
                        log_info("Update failed");
                        pushError(ESP_ERROR_UPLOAD, "Update upload failed");
                    }
                } else if (upload.status == UPLOAD_FILE_ABORTED) {
                    log_info("Update failed");
                    _upload_status = UploadStatus::FAILED;
                    return;
                }
            }
        }

        if (_upload_status == UploadStatus::FAILED) {
            cancelUpload();
            Update.end();
        }
    }

    void Web_Server::handleFileOps(const char* fs) {
        //this is only for admin and user
        if (is_authenticated() == AuthenticationLevel::LEVEL_GUEST) {
            _upload_status = UploadStatus::NONE;
            sendAuthFailed();
            return;
        }

        std::error_code ec;

        std::string path("");
        std::string sstatus("Ok");
        if ((_upload_status == UploadStatus::FAILED) || (_upload_status == UploadStatus::FAILED)) {
            sstatus = "Upload failed";
        }
        _upload_status      = UploadStatus::NONE;
        bool     list_files = true;
        uint64_t totalspace = 0;
        uint64_t usedspace  = 0;

        //get current path
        if (_webserver->hasArg("path")) {
            path += _webserver->arg("path").c_str();
            // path.trim();
            replace_string_in_place(path, "//", "/");
            if (path[path.length() - 1] == '/') {
                path = path.substr(0, path.length() - 1);
            }
            if (path.length() & path[0] == '/') {
                path = path.substr(1);
            }
        }

        FluidPath fpath { path, fs, ec };
        if (ec) {
            sendJSON(200, "{\"status\":\"No SD card\"}");
            return;
        }

        // Handle deletions and directory creation
        if (_webserver->hasArg("action") && _webserver->hasArg("filename")) {
            std::string action(_webserver->arg("action").c_str());
            std::string filename = std::string(_webserver->arg("filename").c_str());
            if (action == "delete") {
                log_debug("Deleting " << fpath << " / " << filename);
                if (stdfs::remove(fpath / filename, ec)) {
                    sstatus = filename + " deleted";
                    HashFS::delete_file(fpath / filename);

                } else {
                    sstatus = "Cannot delete ";
                    sstatus += filename + " " + ec.message();
                }
            } else if (action == "deletedir") {
                stdfs::path dirpath { fpath / filename };
                log_debug("Deleting directory " << dirpath);
                int count = stdfs::remove_all(dirpath, ec);
                if (count > 0) {
                    sstatus = filename + " deleted";
                } else {
                    log_debug("remove_all returned " << count);
                    sstatus = "Cannot delete ";
                    sstatus += filename + " " + ec.message();
                }
            } else if (action == "createdir") {
                if (stdfs::create_directory(fpath / filename, ec)) {
                    sstatus = filename + " created";
                } else {
                    sstatus = "Cannot create ";
                    sstatus += filename + " " + ec.message();
                }
            }
        }

        //check if no need build file list
        if (_webserver->hasArg("dontlist") && _webserver->arg("dontlist") == "yes") {
            list_files = false;
        }

        std::string        s;
        WebUI::JSONencoder j(false, &s);
        j.begin();

        if (list_files) {
            auto iter = stdfs::directory_iterator { fpath, ec };
            if (!ec) {
                j.begin_array("files");
                for (auto const& dir_entry : iter) {
                    j.begin_object();
                    j.member("name", dir_entry.path().filename());
                    j.member("shortname", dir_entry.path().filename());
                    j.member("size", dir_entry.is_directory() ? -1 : dir_entry.file_size());
                    j.member("datetime", "");
                    j.end_object();
                }
                j.end_array();
            }
        }

        auto space = stdfs::space(fpath, ec);
        totalspace = space.capacity;
        usedspace  = totalspace - space.available;

        j.member("path", path.c_str());
        j.member("total", formatBytes(totalspace));
        j.member("used", formatBytes(usedspace + 1));

        uint32_t percent = totalspace ? (usedspace * 100) / totalspace : 100;

        j.member("occupation", percent);
        j.member("status", sstatus);
        j.end();
        sendJSON(200, s);
    }

    void Web_Server::handle_direct_SDFileList() { handleFileOps(sdName); }
    void Web_Server::handleFileList() { handleFileOps(localfsName); }

    // File upload
    void Web_Server::uploadStart(const char* filename, size_t filesize, const char* fs) {
        std::error_code ec;

        FluidPath fpath { filename, fs, ec };
        if (ec) {
            _upload_status = UploadStatus::FAILED;
            log_info("Upload filesystem inaccessible");
            pushError(ESP_ERROR_FILE_CREATION, "Upload rejected, filesystem inaccessible");
            return;
        }

        auto space = stdfs::space(fpath);
        if (filesize && filesize > space.available) {
            // If the file already exists, maybe there will be enough space
            // when we replace it.
            auto existing_size = stdfs::file_size(fpath, ec);
            if (ec || (filesize > (space.available + existing_size))) {
                _upload_status = UploadStatus::FAILED;
                log_info("Upload not enough space");
                pushError(ESP_ERROR_NOT_ENOUGH_SPACE, "Upload rejected, not enough space");
                return;
            }
        }

        if (_upload_status != UploadStatus::FAILED) {
            //Create file for writing
            try {
                _uploadFile    = new FileStream(fpath, "w");
                _upload_status = UploadStatus::ONGOING;
            } catch (const Error err) {
                _uploadFile    = nullptr;
                _upload_status = UploadStatus::FAILED;
                log_info("Upload failed - cannot create file");
                pushError(ESP_ERROR_FILE_CREATION, "File creation failed");
            }
        }
    }

    void Web_Server::uploadWrite(uint8_t* buffer, size_t length) {
        vTaskDelay(1 / portTICK_RATE_MS);
        if (_uploadFile && _upload_status == UploadStatus::ONGOING) {
            //no error write post data
            if (length != _uploadFile->write(buffer, length)) {
                _upload_status = UploadStatus::FAILED;
                log_info("Upload failed - file write failed");
                pushError(ESP_ERROR_FILE_WRITE, "File write failed");
            }
        } else {  //if error set flag UploadStatus::FAILED
            _upload_status = UploadStatus::FAILED;
            log_info("Upload failed - file not open");
            pushError(ESP_ERROR_FILE_WRITE, "File not open");
        }
    }

    void Web_Server::uploadEnd(size_t filesize) {
        //if file is open close it
        if (_uploadFile) {
            //            delete _uploadFile;
            // _uploadFile = nullptr;

            std::filesystem::path filepath = _uploadFile->fpath();
            delete _uploadFile;
            _uploadFile = nullptr;
            HashFS::rehash_file(filepath);

            // Check size
            if (filesize) {
                uint32_t actual_size;
                try {
                    actual_size = stdfs::file_size(filepath);
                } catch (const Error err) { actual_size = 0; }

                if (filesize != actual_size) {
                    _upload_status = UploadStatus::FAILED;
                    pushError(ESP_ERROR_UPLOAD, "File upload mismatch");
                    log_info("Upload failed - size mismatch - exp " << filesize << " got " << actual_size);
                }
            }
        } else {
            _upload_status = UploadStatus::FAILED;
            log_info("Upload failed - file not open");
            pushError(ESP_ERROR_FILE_CLOSE, "File close failed");
        }
        if (_upload_status == UploadStatus::ONGOING) {
            _upload_status = UploadStatus::SUCCESSFUL;
        } else {
            _upload_status = UploadStatus::FAILED;
            pushError(ESP_ERROR_UPLOAD, "Upload error 8");
        }
    }
    void Web_Server::uploadStop() {
        _upload_status = UploadStatus::FAILED;
        log_info("Upload cancelled");
        if (_uploadFile) {
            std::filesystem::path filepath = _uploadFile->fpath();
            delete _uploadFile;
            _uploadFile = nullptr;
            HashFS::rehash_file(filepath);
        }
    }
    void Web_Server::uploadCheck() {
        std::error_code error_code;
        if (_upload_status == UploadStatus::FAILED) {
            cancelUpload();
            if (_uploadFile) {
                std::filesystem::path filepath = _uploadFile->fpath();
                delete _uploadFile;
                _uploadFile = nullptr;
                stdfs::remove(filepath, error_code);
                HashFS::rehash_file(filepath);
            }
        }
    }

    void Web_Server::handle() {
        static uint32_t start_time = millis();
        if (WiFi.getMode() == WIFI_AP) {
            dnsServer.processNextRequest();
        }
        if (_webserver) {
            _webserver->handleClient();
        }
        if (_socket_server && _setupdone) {
            _socket_server->loop();
        }
        if ((millis() - start_time) > 10000 && _socket_server) {
            WSChannels::sendPing();
            start_time = millis();
        }
    }

    void Web_Server::handle_Websocket_Event(uint8_t num, uint8_t type, uint8_t* payload, size_t length) {
        WSChannels::handleEvent(_socket_server, num, type, payload, length);
    }

    //Convert file extension to content type
    struct mime_type {
        const char* suffix;
        const char* mime_type;
    } mime_types[] = {
        { ".htm", "text/html" },         { ".html", "text/html" },        { ".css", "text/css" },   { ".js", "application/javascript" },
        { ".htm", "text/html" },         { ".png", "image/png" },         { ".gif", "image/gif" },  { ".jpeg", "image/jpeg" },
        { ".jpg", "image/jpeg" },        { ".ico", "image/x-icon" },      { ".xml", "text/xml" },   { ".pdf", "application/x-pdf" },
        { ".zip", "application/x-zip" }, { ".gz", "application/x-gzip" }, { ".txt", "text/plain" }, { "", "application/octet-stream" }
    };
    static bool endsWithCI(const char* suffix, const char* test) {
        size_t slen = strlen(suffix);
        size_t tlen = strlen(test);
        if (slen > tlen) {
            return false;
        }
        const char* s = suffix + slen;
        const char* t = test + tlen;
        while (--s != s) {
            if (tolower(*s) != tolower(*--t)) {
                return false;
            }
        }
        return true;
    }
    const char* Web_Server::getContentType(const char* filename) {
        mime_type* m;
        for (m = mime_types; *(m->suffix) != '\0'; ++m) {
            if (endsWithCI(m->suffix, filename)) {
                return m->mime_type;
            }
        }
        return m->mime_type;
    }

    //check authentification
    AuthenticationLevel Web_Server::is_authenticated() {
#    ifdef ENABLE_AUTHENTICATION
        if (_webserver->hasHeader("Cookie")) {
            std::string cookie(_webserver->header("Cookie").c_str());
            size_t      pos = cookie.find("ESPSESSIONID=");
            if (pos != std::string::npos) {
                size_t      pos2      = cookie.find(";", pos);
                std::string sessionID = cookie.substr(pos + strlen("ESPSESSIONID="), pos2);
                IPAddress   ip        = _webserver->client().remoteIP();
                //check if cookie can be reset and clean table in same time
                return ResetAuthIP(ip, sessionID.c_str());
            }
        }
        return AuthenticationLevel::LEVEL_GUEST;
#    else
        return AuthenticationLevel::LEVEL_ADMIN;
#    endif
    }

#    ifdef ENABLE_AUTHENTICATION

    //add the information in the linked list if possible
    bool Web_Server::AddAuthIP(AuthenticationIP* item) {
        if (_nb_ip > MAX_AUTH_IP) {
            return false;
        }
        item->_next = _head;
        _head       = item;
        _nb_ip++;
        return true;
    }

    //Session ID based on IP and time using 16 char
    char* Web_Server::create_session_ID() {
        static char sessionID[17];
        //reset SESSIONID
        for (int i = 0; i < 17; i++) {
            sessionID[i] = '\0';
        }
        //get time
        uint32_t now = millis();
        //get remote IP
        IPAddress remoteIP = _webserver->client().remoteIP();
        //generate SESSIONID
        if (0 > sprintf(sessionID,
                        "%02X%02X%02X%02X%02X%02X%02X%02X",
                        remoteIP[0],
                        remoteIP[1],
                        remoteIP[2],
                        remoteIP[3],
                        (uint8_t)((now >> 0) & 0xff),
                        (uint8_t)((now >> 8) & 0xff),
                        (uint8_t)((now >> 16) & 0xff),
                        (uint8_t)((now >> 24) & 0xff))) {
            strcpy(sessionID, "NONE");
        }
        return sessionID;
    }

    bool Web_Server::ClearAuthIP(IPAddress ip, const char* sessionID) {
        AuthenticationIP* current  = _head;
        AuthenticationIP* previous = NULL;
        bool              done     = false;
        while (current) {
            if ((ip == current->ip) && (strcmp(sessionID, current->sessionID) == 0)) {
                //remove
                done = true;
                if (current == _head) {
                    _head = current->_next;
                    _nb_ip--;
                    delete current;
                    current = _head;
                } else {
                    previous->_next = current->_next;
                    _nb_ip--;
                    delete current;
                    current = previous->_next;
                }
            } else {
                previous = current;
                current  = current->_next;
            }
        }
        return done;
    }

    //Get info
    AuthenticationIP* Web_Server::GetAuth(IPAddress ip, const char* sessionID) {
        AuthenticationIP* current = _head;
        //AuthenticationIP * previous = NULL;
        while (current) {
            if (ip == current->ip) {
                if (strcmp(sessionID, current->sessionID) == 0) {
                    //found
                    return current;
                }
            }
            //previous = current;
            current = current->_next;
        }
        return NULL;
    }

    //Review all IP to reset timers
    AuthenticationLevel Web_Server::ResetAuthIP(IPAddress ip, const char* sessionID) {
        AuthenticationIP* current  = _head;
        AuthenticationIP* previous = NULL;
        while (current) {
            if ((millis() - current->last_time) > 360000) {
                //remove
                if (current == _head) {
                    _head = current->_next;
                    _nb_ip--;
                    delete current;
                    current = _head;
                } else {
                    previous->_next = current->_next;
                    _nb_ip--;
                    delete current;
                    current = previous->_next;
                }
            } else {
                if (ip == current->ip && strcmp(sessionID, current->sessionID) == 0) {
                    //reset time
                    current->last_time = millis();
                    return (AuthenticationLevel)current->level;
                }
                previous = current;
                current  = current->_next;
            }
        }
        return AuthenticationLevel::LEVEL_GUEST;
    }
#    endif
}
#endif<|MERGE_RESOLUTION|>--- conflicted
+++ resolved
@@ -273,10 +273,6 @@
                 return false;
             }
         }
-<<<<<<< HEAD
-=======
-        log_debug(path << " found");
->>>>>>> 93b117c3
         if (download) {
             _webserver->sendHeader("Content-Disposition", "attachment");
         }
