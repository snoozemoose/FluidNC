--- conflicted
+++ resolved
@@ -1025,10 +1025,6 @@
 
     void make_wifi_settings() {
 #ifdef ENABLE_WIFI
-<<<<<<< HEAD
-=======
-
->>>>>>> 1a3b9ff3
         new WebCommand(
             "TYPE=NONE|PUSHOVER|EMAIL|LINE T1=token1 T2=token2 TS=settings", WEBCMD, WA, "ESP610", "Notification/Setup", showSetNotification);
         notification_ts = new StringSetting(
@@ -1054,14 +1050,6 @@
         notification_type = new EnumSetting(
             "Notification type", WEBSET, WA, NULL, "Notification/Type", DEFAULT_NOTIFICATION_TYPE, &notificationOptions, NULL);
         new WebCommand("message", WEBCMD, WU, "ESP600", "Notification/Send", sendMessage);
-<<<<<<< HEAD
-=======
-
-        new WebCommand(NULL, WEBCMD, WU, "ESP410", "WiFi/ListAPs", listAPs);
-        new WebCommand(NULL, WEBCMD, WG, "ESP111", "System/IP", showIP);
-        new WebCommand("IP=ipaddress MSK=netmask GW=gateway", WEBCMD, WA, "ESP103", "Sta/Setup", showSetStaParams);
-        // no get, admin to set
->>>>>>> 1a3b9ff3
 
         telnet_port = new IntSetting(
             "Telnet Port", WEBSET, WA, "ESP131", "Telnet/Port", DEFAULT_TELNETSERVER_PORT, MIN_TELNET_PORT, MAX_TELNET_PORT, NULL);
@@ -1069,12 +1057,8 @@
 
         http_port =
             new IntSetting("HTTP Port", WEBSET, WA, "ESP121", "HTTP/Port", DEFAULT_WEBSERVER_PORT, MIN_HTTP_PORT, MAX_HTTP_PORT, NULL);
-<<<<<<< HEAD
         http_enable = new EnumSetting("HTTP Enable", WEBSET, WA, "ESP120", "HTTP/Enable", DEFAULT_HTTP_STATE, &onoffOptions, NULL);
 
-=======
-        http_enable   = new EnumSetting("HTTP Enable", WEBSET, WA, "ESP120", "HTTP/Enable", DEFAULT_HTTP_STATE, &onoffOptions, NULL);
->>>>>>> 1a3b9ff3
         wifi_hostname = new StringSetting("Hostname",
                                           WEBSET,
                                           WA,
@@ -1122,17 +1106,11 @@
                                           MAX_SSID_LENGTH,
                                           (bool (*)(char*))WiFiConfig::isSSIDValid);
 
-<<<<<<< HEAD
         wifi_mode = new EnumSetting("WiFi mode", WEBSET, WA, "ESP116", "WiFi/Mode", WiFiFallback, &wifiModeOptions, NULL);
 
         new WebCommand(NULL, WEBCMD, WU, "ESP410", "WiFi/ListAPs", listAPs);
         new WebCommand(NULL, WEBCMD, WG, "ESP111", "System/IP", showIP);
         new WebCommand("IP=ipaddress MSK=netmask GW=gateway", WEBCMD, WA, "ESP103", "Sta/Setup", showSetStaParams);
-        // no get, admin to set
-
-=======
-        wifi_mode   = new EnumSetting("WiFi mode", WEBSET, WA, "ESP116", "WiFi/Mode", WIFI_AP, &wifiModeOptions, NULL);
->>>>>>> 1a3b9ff3
 #endif
     }
 
