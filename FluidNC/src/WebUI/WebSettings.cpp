--- conflicted
+++ resolved
@@ -1025,7 +1025,6 @@
 
     void make_wifi_settings() {
 #ifdef ENABLE_WIFI
-<<<<<<< HEAD
 
         new WebCommand(
             "TYPE=NONE|PUSHOVER|EMAIL|LINE T1=token1 T2=token2 TS=settings", WEBCMD, WA, "ESP610", "Notification/Setup", showSetNotification);
@@ -1057,9 +1056,6 @@
         new WebCommand(NULL, WEBCMD, WG, "ESP111", "System/IP", showIP);
         new WebCommand("IP=ipaddress MSK=netmask GW=gateway", WEBCMD, WA, "ESP103", "Sta/Setup", showSetStaParams);
         // no get, admin to set
-=======
-        wifi_mode = new EnumSetting("WiFi mode", WEBSET, WA, "ESP116", "WiFi/Mode", WiFiFallback, &wifiModeOptions, NULL);
->>>>>>> 7c34ec11
 
         telnet_port = new IntSetting(
             "Telnet Port", WEBSET, WA, "ESP131", "Telnet/Port", DEFAULT_TELNETSERVER_PORT, MIN_TELNET_PORT, MAX_TELNET_PORT, NULL);
@@ -1115,42 +1111,7 @@
                                           MAX_SSID_LENGTH,
                                           (bool (*)(char*))WiFiConfig::isSSIDValid);
 
-<<<<<<< HEAD
         wifi_mode   = new EnumSetting("WiFi mode", WEBSET, WA, "ESP116", "WiFi/Mode", WIFI_AP, &wifiModeOptions, NULL);
-        wifi_enable = new EnumSetting("WiFi Enable", WEBSET, WA, "ESP117", "WiFi/Enable", 1, &onoffOptions, NULL);
-=======
-        new WebCommand(
-            "TYPE=NONE|PUSHOVER|EMAIL|LINE T1=token1 T2=token2 TS=settings", WEBCMD, WA, "ESP610", "Notification/Setup", showSetNotification);
-        notification_ts = new StringSetting(
-            "Notification Settings", WEBSET, WA, NULL, "Notification/TS", DEFAULT_TOKEN, 0, MAX_NOTIFICATION_SETTING_LENGTH, NULL);
-        notification_t2   = new StringSetting("Notification Token 2",
-                                            WEBSET,
-                                            WA,
-                                            NULL,
-                                            "Notification/T2",
-                                            DEFAULT_TOKEN,
-                                            MIN_NOTIFICATION_TOKEN_LENGTH,
-                                            MAX_NOTIFICATION_TOKEN_LENGTH,
-                                            NULL);
-        notification_t1   = new StringSetting("Notification Token 1",
-                                            WEBSET,
-                                            WA,
-                                            NULL,
-                                            "Notification/T1",
-                                            DEFAULT_TOKEN,
-                                            MIN_NOTIFICATION_TOKEN_LENGTH,
-                                            MAX_NOTIFICATION_TOKEN_LENGTH,
-                                            NULL);
-        notification_type = new EnumSetting(
-            "Notification type", WEBSET, WA, NULL, "Notification/Type", DEFAULT_NOTIFICATION_TYPE, &notificationOptions, NULL);
-        new WebCommand("message", WEBCMD, WU, "ESP600", "Notification/Send", sendMessage);
-
-        new WebCommand(NULL, WEBCMD, WU, "ESP410", "WiFi/ListAPs", listAPs);
-        new WebCommand(NULL, WEBCMD, WG, "ESP111", "System/IP", showIP);
-        new WebCommand("IP=ipaddress MSK=netmask GW=gateway", WEBCMD, WA, "ESP103", "Sta/Setup", showSetStaParams);
-        // no get, admin to set
-
->>>>>>> 7c34ec11
 #endif
     }
 
