// Copyright (c) 2021 -  Stefan de Bruijn
// Use of this source code is governed by a GPLv3 license that can be found in the LICENSE file.

#pragma once
#include <string_view>

namespace Pins {
    // Pin options are passed as PinOption object. This is a simple C++ forward iterator,
    // which will implicitly convert pin options to lower case, so you can simply do
    // stuff like this:
    //
    // for (auto it : options) {
    //   const char* currentOption = it();
    //   ...
    //   if (currentOption.is("pu")) { /* configure pull up */ }
    //   ...
    // }
    //
    // This is a very light-weight parser for pin options, configured as 'pu:high:etc'
    // (full syntax f.ex.: gpio.12:pu:high)

    class PinOptionsParser;

    class PinOption {
        friend class PinOptionsParser;

        std::string_view _options;
        std::string_view _option;
        std::string_view _key;
        std::string_view _value;

        PinOption(const std::string_view options);

        void tokenize();

    public:
        bool is(const char* option) const;

        int iValue() const;

        inline const std::string_view operator()() { return _option; }
        inline const std::string_view value() { return _value; }
        inline const std::string_view key() { return _key; }

        // Iterator support:
        inline PinOption const* operator->() const { return this; }
        inline PinOption        operator*() const { return *this; }
        PinOption&              operator++();

        bool operator==(const PinOption& o) const { return _key == o._key; }
        bool operator!=(const PinOption& o) const { return _key != o._key; }
    };

    // This parses the options passed to the Pin class.
    class PinOptionsParser {
<<<<<<< HEAD
        const char* _buffer = nullptr;
        const char* _bufferEnd = nullptr;
=======
        std::string_view _options;
>>>>>>> 1f062db7

    public:
        PinOptionsParser(std::string_view options);

        inline PinOption begin() const { return PinOption(_options); }
        inline PinOption end() const { return PinOption(std::string_view()); }
    };
}<|MERGE_RESOLUTION|>--- conflicted
+++ resolved
@@ -53,12 +53,7 @@
 
     // This parses the options passed to the Pin class.
     class PinOptionsParser {
-<<<<<<< HEAD
-        const char* _buffer = nullptr;
-        const char* _bufferEnd = nullptr;
-=======
         std::string_view _options;
->>>>>>> 1f062db7
 
     public:
         PinOptionsParser(std::string_view options);
