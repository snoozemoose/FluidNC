/*
  Probe.cpp - code pertaining to probing methods
  Part of Grbl

  Copyright (c) 2014-2016 Sungeun K. Jeon for Gnea Research LLC

	2018 -	Bart Dring This file was modifed for use on the ESP32
					CPU. Do not use this with Grbl for atMega328P

  Grbl is free software: you can redistribute it and/or modify
  it under the terms of the GNU General Public License as published by
  the Free Software Foundation, either version 3 of the License, or
  (at your option) any later version.

  Grbl is distributed in the hope that it will be useful,
  but WITHOUT ANY WARRANTY; without even the implied warranty of
  MERCHANTABILITY or FITNESS FOR A PARTICULAR PURPOSE.  See the
  GNU General Public License for more details.

  You should have received a copy of the GNU General Public License
  along with Grbl.  If not, see <http://www.gnu.org/licenses/>.
*/

#include "Grbl.h"

// Inverts the probe pin state depending on user settings and probing cycle mode.
uint8_t probe_invert_mask;

// Probe pin initialization routine.
void probe_init() {
#ifdef PROBE_PIN
#    ifdef DISABLE_PROBE_PIN_PULL_UP
    pinMode(PROBE_PIN, INPUT);
#    else
    pinMode(PROBE_PIN, INPUT_PULLUP);  // Enable internal pull-up resistors. Normal high operation.
#    endif
    probe_configure_invert_mask(false);  // Initialize invert mask.

<<<<<<< HEAD
    grbl_msg_sendf(CLIENT_SERIAL, MsgLevel::Info, "Probe on pin %s Inverted:%s", pinName(PROBE_PIN).c_str(), probe_invert->get() ? "Y" : "N");

=======
>>>>>>> 94b6feec
#endif
}

// Called by probe_init() and the mc_probe() routines. Sets up the probe pin invert mask to
// appropriately set the pin logic according to setting for normal-high/normal-low operation
// and the probing cycle modes for toward-workpiece/away-from-workpiece.
void probe_configure_invert_mask(uint8_t is_probe_away) {
    probe_invert_mask = 0;  // Initialize as zero.
    if (probe_invert->get()) {
        probe_invert_mask ^= PROBE_MASK;
    }
    if (is_probe_away) {
        probe_invert_mask ^= PROBE_MASK;
    }
}

// Returns the probe pin state. Triggered = true. Called by gcode parser and probe state monitor.
uint8_t probe_get_state() {
#ifdef PROBE_PIN
    return digitalRead(PROBE_PIN) ^ probe_invert_mask;
#else
    return false;
#endif
}

// Monitors probe pin state and records the system position when detected. Called by the
// stepper ISR per ISR tick.
// NOTE: This function must be extremely efficient as to not bog down the stepper ISR.
void probe_state_monitor() {
    if (probe_get_state()) {
        sys_probe_state = PROBE_OFF;
        memcpy(sys_probe_position, sys_position, sizeof(sys_position));
        bit_true(sys_rt_exec_state, EXEC_MOTION_CANCEL);
    }
}<|MERGE_RESOLUTION|>--- conflicted
+++ resolved
@@ -35,12 +35,6 @@
     pinMode(PROBE_PIN, INPUT_PULLUP);  // Enable internal pull-up resistors. Normal high operation.
 #    endif
     probe_configure_invert_mask(false);  // Initialize invert mask.
-
-<<<<<<< HEAD
-    grbl_msg_sendf(CLIENT_SERIAL, MsgLevel::Info, "Probe on pin %s Inverted:%s", pinName(PROBE_PIN).c_str(), probe_invert->get() ? "Y" : "N");
-
-=======
->>>>>>> 94b6feec
 #endif
 }
 
