/*
  Limits.cpp - code pertaining to limit-switches and performing the homing cycle
  Part of Grbl

  Copyright (c) 2012-2016 Sungeun K. Jeon for Gnea Research LLC
  Copyright (c) 2009-2011 Simen Svale Skogsrud

	2018 -	Bart Dring This file was modifed for use on the ESP32
					CPU. Do not use this with Grbl for atMega328P
  2018-12-29 - Wolfgang Lienbacher renamed file from limits.h to grbl_limits.h
          fixing ambiguation issues with limit.h in the esp32 Arduino Framework
          when compiling with VS-Code/PlatformIO.

  Grbl is free software: you can redistribute it and/or modify
  it under the terms of the GNU General Public License as published by
  the Free Software Foundation, either version 3 of the License, or
  (at your option) any later version.

  Grbl is distributed in the hope that it will be useful,
  but WITHOUT ANY WARRANTY; without even the implied warranty of
  MERCHANTABILITY or FITNESS FOR A PARTICULAR PURPOSE.  See the
  GNU General Public License for more details.

  You should have received a copy of the GNU General Public License
  along with Grbl.  If not, see <http://www.gnu.org/licenses/>.
*/

#include "Grbl.h"

uint8_t n_homing_locate_cycle = NHomingLocateCycle;

xQueueHandle limit_sw_queue;  // used by limit switch debouncing

// Homing axis search distance multiplier. Computed by this value times the cycle travel.
#ifndef HOMING_AXIS_SEARCH_SCALAR
#    define HOMING_AXIS_SEARCH_SCALAR 1.1  // Must be > 1 to ensure limit switch will be engaged.
#endif
#ifndef HOMING_AXIS_LOCATE_SCALAR
#    define HOMING_AXIS_LOCATE_SCALAR 5.0  // Must be > 1 to ensure limit switch is cleared.
#endif

void IRAM_ATTR isr_limit_switches() {
    // Ignore limit switches if already in an alarm state or in-process of executing an alarm.
    // When in the alarm state, Grbl should have been reset or will force a reset, so any pending
    // moves in the planner and serial buffers are all cleared and newly sent blocks will be
    // locked out until a homing cycle or a kill lock command. Allows the user to disable the hard
    // limit setting if their limits are constantly triggering after a reset and move their axes.
    if ((sys.state != STATE_ALARM) & (bit_isfalse(sys.state, STATE_HOMING))) {
        if (sys_rt_exec_alarm == ExecAlarm::None) {
#ifdef ENABLE_SOFTWARE_DEBOUNCE
            // we will start a task that will recheck the switches after a small delay
            int evt;
            xQueueSendFromISR(limit_sw_queue, &evt, NULL);
#else
#    ifdef HARD_LIMIT_FORCE_STATE_CHECK
            // Check limit pin state.
            if (limits_get_state()) {
                mc_reset();                                    // Initiate system kill.
                system_set_exec_alarm(ExecAlarm::HardLimit);  // Indicate hard limit critical event
            }
#    else
            mc_reset();                                    // Initiate system kill.
            system_set_exec_alarm(ExecAlarm::HardLimit);  // Indicate hard limit critical event
#    endif
#endif
        }
    }
}

// Homes the specified cycle axes, sets the machine position, and performs a pull-off motion after
// completing. Homing is a special motion case, which involves rapid uncontrolled stops to locate
// the trigger point of the limit switches. The rapid stops are handled by a system level axis lock
// mask, which prevents the stepper algorithm from executing step pulses. Homing motions typically
// circumvent the processes for executing motions in normal operation.
// NOTE: Only the abort realtime command can interrupt this process.
// TODO: Move limit pin-specific calls to a general function for portability.
void limits_go_home(uint8_t cycle_mask) {
    if (sys.abort) {
        return;  // Block if system reset has been issued.
    }
    // Initialize plan data struct for homing motion. Spindle and coolant are disabled.
    motors_set_homing_mode(cycle_mask, true);  // tell motors homing is about to start

    // Remove any motor that cannot be homed from the mask
    // Motors with non standard homing can do that during motors_set_homing_mode(...) above
    for (uint8_t idx = 0; idx < N_AXIS; idx++) {
        if (bit_istrue(cycle_mask, bit(idx))) {
            if (!motor_can_home(idx)) {
                bit_false(cycle_mask, bit(idx));
            }
        }
    }
    // see if any motors are left
    if (cycle_mask == 0) {
        return;
    }

    plan_line_data_t  plan_data;
    plan_line_data_t* pl_data = &plan_data;
    memset(pl_data, 0, sizeof(plan_line_data_t));
    pl_data->motion = (PL_MOTION_SYSTEM_MOTION | PL_MOTION_NO_FEED_OVERRIDE);
#ifdef USE_LINE_NUMBERS
    pl_data->line_number = HOMING_CYCLE_LINE_NUMBER;
#endif
    // Initialize variables used for homing computations.
    uint8_t n_cycle = (2 * n_homing_locate_cycle + 1);
    uint8_t step_pin[N_AXIS];
    float   target[N_AXIS];
    float   max_travel = 0.0;

    for (uint8_t idx = 0; idx < N_AXIS; idx++) {
        // Initialize step pin masks
        step_pin[idx] = get_step_pin_mask(idx);
#ifdef COREXY
        if ((idx == A_MOTOR) || (idx == B_MOTOR)) {
            step_pin[idx] = (get_step_pin_mask(X_AXIS) | get_step_pin_mask(Y_AXIS));
        }
#endif
        if (bit_istrue(cycle_mask, bit(idx))) {
            // Set target based on max_travel setting. Ensure homing switches engaged with search scalar.
            max_travel = MAX(max_travel, (HOMING_AXIS_SEARCH_SCALAR)*axis_settings[idx]->max_travel->get());
        }
    }
    // Set search mode with approach at seek rate to quickly engage the specified cycle_mask limit switches.
    bool    approach    = true;
    float   homing_rate = homing_seek_rate->get();
    uint8_t limit_state, axislock, n_active_axis;
    do {
        system_convert_array_steps_to_mpos(target, sys_position);
        // Initialize and declare variables needed for homing routine.
        axislock      = 0;
        n_active_axis = 0;
        for (uint8_t idx = 0; idx < N_AXIS; idx++) {
            // Set target location for active axes and setup computation for homing rate.
            if (bit_istrue(cycle_mask, bit(idx))) {
                n_active_axis++;
#ifdef COREXY
                if (idx == X_AXIS) {
                    int32_t axis_position = system_convert_corexy_to_y_axis_steps(sys_position);
                    sys_position[A_MOTOR] = axis_position;
                    sys_position[B_MOTOR] = -axis_position;
                } else if (idx == Y_AXIS) {
                    int32_t axis_position = system_convert_corexy_to_x_axis_steps(sys_position);
                    sys_position[A_MOTOR] = sys_position[B_MOTOR] = axis_position;
                } else {
                    sys_position[Z_AXIS] = 0;
                }
#else
                sys_position[idx] = 0;
#endif
                // Set target direction based on cycle mask and homing cycle approach state.
                // NOTE: This happens to compile smaller than any other implementation tried.
                auto mask = homing_dir_mask->get();
                if (bit_istrue(mask, bit(idx))) {
                    if (approach) {
                        target[idx] = -max_travel;
                    } else {
                        target[idx] = max_travel;
                    }
                } else {
                    if (approach) {
                        target[idx] = max_travel;
                    } else {
                        target[idx] = -max_travel;
                    }
                }
                // Apply axislock to the step port pins active in this cycle.
                axislock |= step_pin[idx];
            }
        }
        homing_rate *= sqrt(n_active_axis);  // [sqrt(N_AXIS)] Adjust so individual axes all move at homing rate.
        sys.homing_axis_lock = axislock;
        // Perform homing cycle. Planner buffer should be empty, as required to initiate the homing cycle.
        pl_data->feed_rate = homing_rate;                    // Set current homing rate.
        plan_buffer_line(target, pl_data);                   // Bypass mc_line(). Directly plan homing motion.
        sys.step_control = STEP_CONTROL_EXECUTE_SYS_MOTION;  // Set to execute homing motion and clear existing flags.
        st_prep_buffer();                                    // Prep and fill segment buffer from newly planned block.
        st_wake_up();                                        // Initiate motion
        do {
            if (approach) {
                // Check limit state. Lock out cycle axes when they change.
                limit_state = limits_get_state();
                for (uint8_t idx = 0; idx < N_AXIS; idx++) {
                    if (axislock & step_pin[idx]) {
                        if (limit_state & bit(idx)) {
#ifdef COREXY
                            if (idx == Z_AXIS) {
                                axislock &= ~(step_pin[Z_AXIS]);
                            } else {
                                axislock &= ~(step_pin[A_MOTOR] | step_pin[B_MOTOR]);
                            }
#else
                            axislock &= ~(step_pin[idx]);
#endif
                        }
                    }
                }
                sys.homing_axis_lock = axislock;
            }
            st_prep_buffer();  // Check and prep segment buffer. NOTE: Should take no longer than 200us.
            // Exit routines: No time to run protocol_execute_realtime() in this loop.
            if (sys_rt_exec_state & (EXEC_SAFETY_DOOR | EXEC_RESET | EXEC_CYCLE_STOP)) {
                uint8_t rt_exec = sys_rt_exec_state;
                // Homing failure condition: Reset issued during cycle.
                if (rt_exec & EXEC_RESET) {
                    system_set_exec_alarm(ExecAlarm::HomingFailReset);
                }
                // Homing failure condition: Safety door was opened.
                if (rt_exec & EXEC_SAFETY_DOOR) {
                    system_set_exec_alarm(ExecAlarm::HomingFailDoor);
                }
                // Homing failure condition: Limit switch still engaged after pull-off motion
                if (!approach && (limits_get_state() & cycle_mask)) {
                    system_set_exec_alarm(ExecAlarm::HomingFailPulloff);
                }
                // Homing failure condition: Limit switch not found during approach.
                if (approach && (rt_exec & EXEC_CYCLE_STOP)) {
                    system_set_exec_alarm(ExecAlarm::HomingFailApproach);
                }

                if (sys_rt_exec_alarm != ExecAlarm::None) {
                    motors_set_homing_mode(cycle_mask, false);  // tell motors homing is done...failed
                    mc_reset();                                 // Stop motors, if they are running.
                    protocol_execute_realtime();
                    return;
                } else {
                    // Pull-off motion complete. Disable CYCLE_STOP from executing.
                    system_clear_exec_state_flag(EXEC_CYCLE_STOP);
                    break;
                }
            }
        } while (STEP_MASK & axislock);
#ifdef USE_I2S_STEPS
        if (current_stepper == ST_I2S_STREAM) {
            if (!approach) {
                delay_ms(I2S_OUT_DELAY_MS);
            }
        }
#endif
        st_reset();                        // Immediately force kill steppers and reset step segment buffer.
        delay_ms(homing_debounce->get());  // Delay to allow transient dynamics to dissipate.
        // Reverse direction and reset homing rate for locate cycle(s).
        approach = !approach;
        // After first cycle, homing enters locating phase. Shorten search to pull-off distance.
        if (approach) {
            max_travel  = homing_pulloff->get() * HOMING_AXIS_LOCATE_SCALAR;
            homing_rate = homing_feed_rate->get();
        } else {
            max_travel  = homing_pulloff->get();
            homing_rate = homing_seek_rate->get();
        }
    } while (n_cycle-- > 0);
    // The active cycle axes should now be homed and machine limits have been located. By
    // default, Grbl defines machine space as all negative, as do most CNCs. Since limit switches
    // can be on either side of an axes, check and set axes machine zero appropriately. Also,
    // set up pull-off maneuver from axes limit switches that have been homed. This provides
    // some initial clearance off the switches and should also help prevent them from falsely
    // triggering when hard limits are enabled or when more than one axes shares a limit pin.
    int32_t set_axis_position;
    // Set machine positions for homed limit switches. Don't update non-homed axes.
    auto mask    = homing_dir_mask->get();
    auto pulloff = homing_pulloff->get();
    for (uint8_t idx = 0; idx < N_AXIS; idx++) {
        auto steps = axis_settings[idx]->steps_per_mm->get();
        if (cycle_mask & bit(idx)) {
            float travel = axis_settings[idx]->max_travel->get();
            float mpos   = axis_settings[idx]->home_mpos->get();

            if (bit_istrue(homing_dir_mask->get(), bit(idx))) {
                sys_position[idx] = (mpos + pulloff) * steps;
            } else {
                sys_position[idx] = (mpos - pulloff) * steps;
            }

#ifdef COREXY
            if (idx == X_AXIS) {
                int32_t off_axis_position = system_convert_corexy_to_y_axis_steps(sys_position);
                sys_position[A_MOTOR]     = set_axis_position + off_axis_position;
                sys_position[B_MOTOR]     = set_axis_position - off_axis_position;
            } else if (idx == Y_AXIS) {
                int32_t off_axis_position = system_convert_corexy_to_x_axis_steps(sys_position);
                sys_position[A_MOTOR]     = off_axis_position + set_axis_position;
                sys_position[B_MOTOR]     = off_axis_position - set_axis_position;
            } else {
                sys_position[idx] = set_axis_position;
            }
#else
            //sys_position[idx] = set_axis_position;
            /*
            float max_mpos, min_mpos;

            if (bit_istrue(homing_dir_mask->get(), bit(idx))) {
                min_mpos = mpos;
                max_mpos = mpos + travel;
            } else {
                min_mpos = mpos - travel;
                max_mpos = mpos;
            }
            */
#endif
        }
    }
    sys.step_control = STEP_CONTROL_NORMAL_OP;  // Return step control to normal operation.
    motors_set_homing_mode(cycle_mask, false);  // tell motors homing is done
}

uint8_t limit_pins[MAX_N_AXIS][2] = { { X_LIMIT_PIN, X2_LIMIT_PIN }, { Y_LIMIT_PIN, Y2_LIMIT_PIN }, { Z_LIMIT_PIN, Z2_LIMIT_PIN },
                                      { A_LIMIT_PIN, A2_LIMIT_PIN }, { B_LIMIT_PIN, B2_LIMIT_PIN }, { C_LIMIT_PIN, C2_LIMIT_PIN } };

uint8_t limit_mask = 0;

void limits_init() {
    limit_mask = 0;
    int mode   = INPUT_PULLUP;
#ifdef DISABLE_LIMIT_PIN_PULL_UP
    mode = INPUT;
#endif
    for (int axis = 0; axis < N_AXIS; axis++) {
        for (int gang_index = 0; gang_index < 2; gang_index++) {
            uint8_t pin;
            if ((pin = limit_pins[axis][gang_index]) != UNDEFINED_PIN) {
                pinMode(pin, mode);
                limit_mask |= bit(axis);
                if (hard_limits->get()) {
                    attachInterrupt(pin, isr_limit_switches, CHANGE);
                } else {
                    detachInterrupt(pin);
                }
                /* 
                // Change to do this once. limits_init() happens often
                grbl_msg_sendf(CLIENT_SERIAL,
                               MsgLevel::Info,
                               "%c%s Axis limit switch on pin %s",
                               report_get_axis_letter(axis),
                               gang_index ? "2" : " ",
                               pinName(pin).c_str());
                */
            }
        }
    }

    // setup task used for debouncing
    limit_sw_queue = xQueueCreate(10, sizeof(int));
    xTaskCreate(limitCheckTask,
                "limitCheckTask",
                2048,
                NULL,
                5,  // priority
                NULL);
}

// Disables hard limits.
void limits_disable() {
    for (int axis = 0; axis < N_AXIS; axis++) {
        for (int gang_index = 0; gang_index < 2; gang_index++) {
            uint8_t pin = limit_pins[axis][gang_index];
            if (pin != UNDEFINED_PIN) {
                detachInterrupt(pin);
            }
        }
    }
}

// Returns limit state as a bit-wise uint8 variable. Each bit indicates an axis limit, where
// triggered is 1 and not triggered is 0. Invert mask is applied. Axes are defined by their
// number in bit position, i.e. Z_AXIS is bit(2), and Y_AXIS is bit(1).
uint8_t limits_get_state() {
    uint8_t pinMask = 0;
    for (int axis = 0; axis < N_AXIS; axis++) {
        for (int gang_index = 0; gang_index < 2; gang_index++) {
            uint8_t pin = limit_pins[axis][gang_index];
            if (pin != UNDEFINED_PIN) {
                pinMask |= (digitalRead(pin) << axis);
            }
        }
    }

#ifdef INVERT_LIMIT_PIN_MASK  // not normally used..unless you have both normal and inverted switches
    pinMask ^= INVERT_LIMIT_PIN_MASK;
#endif
    if (limit_invert->get()) {
        pinMask ^= limit_mask;
    }
    return pinMask;
}

// Performs a soft limit check. Called from mc_line() only. Assumes the machine has been homed,
// the workspace volume is in all negative space, and the system is in normal operation.
// NOTE: Used by jogging to limit travel within soft-limit volume.
void limits_soft_check(float* target) {
    if (system_check_travel_limits(target)) {
<<<<<<< HEAD
        // TODO for debugging only 3 axes right now
        grbl_msg_sendf(CLIENT_SERIAL,
                       MsgLevel::Info,
                       "Soft limit error target WPOS X:%5.2f Y:%5.2f Z:%5.2f",
                       target[X_AXIS] - gc_state.coord_system[X_AXIS],
                       target[Y_AXIS] - gc_state.coord_system[Y_AXIS],
                       target[Z_AXIS] - gc_state.coord_system[Z_AXIS]);

=======
>>>>>>> 94b6feec
        sys.soft_limit = true;
        // Force feed hold if cycle is active. All buffered blocks are guaranteed to be within
        // workspace volume so just come to a controlled stop so position is not lost. When complete
        // enter alarm mode.
        if (sys.state == STATE_CYCLE) {
            system_set_exec_state_flag(EXEC_FEED_HOLD);
            do {
                protocol_execute_realtime();
                if (sys.abort) {
                    return;
                }
            } while (sys.state != STATE_IDLE);
        }
        mc_reset();                                    // Issue system reset and ensure spindle and coolant are shutdown.
        system_set_exec_alarm(ExecAlarm::SoftLimit);  // Indicate soft limit critical event
        protocol_execute_realtime();                   // Execute to enter critical event loop and system abort
        return;
    }
}

// this is the task
void limitCheckTask(void* pvParameters) {
    while (true) {
        int evt;
        xQueueReceive(limit_sw_queue, &evt, portMAX_DELAY);  // block until receive queue
        vTaskDelay(DEBOUNCE_PERIOD / portTICK_PERIOD_MS);    // delay a while
        uint8_t switch_state;
        switch_state = limits_get_state();
        if (switch_state) {
            //grbl_msg_sendf(CLIENT_SERIAL, MsgLevel::Info, "Limit Switch State %08d", switch_state);
            mc_reset();                                    // Initiate system kill.
            system_set_exec_alarm(ExecAlarm::HardLimit);  // Indicate hard limit critical event
        }
    }
}<|MERGE_RESOLUTION|>--- conflicted
+++ resolved
@@ -389,17 +389,6 @@
 // NOTE: Used by jogging to limit travel within soft-limit volume.
 void limits_soft_check(float* target) {
     if (system_check_travel_limits(target)) {
-<<<<<<< HEAD
-        // TODO for debugging only 3 axes right now
-        grbl_msg_sendf(CLIENT_SERIAL,
-                       MsgLevel::Info,
-                       "Soft limit error target WPOS X:%5.2f Y:%5.2f Z:%5.2f",
-                       target[X_AXIS] - gc_state.coord_system[X_AXIS],
-                       target[Y_AXIS] - gc_state.coord_system[Y_AXIS],
-                       target[Z_AXIS] - gc_state.coord_system[Z_AXIS]);
-
-=======
->>>>>>> 94b6feec
         sys.soft_limit = true;
         // Force feed hold if cycle is active. All buffered blocks are guaranteed to be within
         // workspace volume so just come to a controlled stop so position is not lost. When complete
