#pragma once
// clang-format off

/*
    tmc2130_pen.h
    Part of Grbl_ESP32

    Pin assignments for the TMC2130 Pen/Laser controller
    https://github.com/bdring/Grbl_ESP32_TMC2130_Plotter_Controller

    2018    - Bart Dring
    2020    - Mitch Bradley

    Grbl_ESP32 is free software: you can redistribute it and/or modify
    it under the terms of the GNU General Public License as published by
    the Free Software Foundation, either version 3 of the License, or
    (at your option) any later version.

    Grbl is distributed in the hope that it will be useful,
    but WITHOUT ANY WARRANTY; without even the implied warranty of
    MERCHANTABILITY or FITNESS FOR A PARTICULAR PURPOSE.  See the
    GNU General Public License for more details.

    You should have received a copy of the GNU General Public License
    along with Grbl_ESP32.  If not, see <http://www.gnu.org/licenses/>.
*/


// Select a version to match your PCB
//#define MACHINE_V1 // version 1 PCB
#define MACHINE_V2 // version 2 PCB

#ifdef MACHINE_V1
    #define MACHINE_NAME    "ESP32_TMC2130_PEN V1"
    #define X_LIMIT_PIN     "gpio.2"
#else
    #define MACHINE_NAME    "ESP32_TMC2130_PEN V2"
    #define X_LIMIT_PIN     "gpio.32"
#endif

#define TRINAMIC_RUN_MODE           TrinamicMode :: CoolStep
#define TRINAMIC_HOMING_MODE        TrinamicMode :: CoolStep

#define X_STEP_PIN              "gpio.12"
#define X_DIRECTION_PIN         "gpio.26"
#define X_TRINAMIC_DRIVER       2130        // Which Driver Type?
#define X_CS_PIN                "gpio.17"  //chip select
#define X_RSENSE                TMC2130_RSENSE_DEFAULT

#define Y_STEP_PIN              "gpio.14"
#define Y_DIRECTION_PIN         "gpio.25"
#define Y_TRINAMIC_DRIVER       2130        // Which Driver Type?
#define Y_CS_PIN                "gpio.16"  //chip select
#define Y_RSENSE                TMC2130_RSENSE_DEFAULT

// OK to comment out to use pin for other features
#define STEPPERS_DISABLE_PIN "gpio.13"


// Define one of these 2 options for spindle or servo
<<<<<<< HEAD
#define Z_SERVO_PIN                     "gpio.27" // comment this out if PWM spindle/laser control.

// #define X_LIMIT_PIN          See version section at beginning of file
#define Y_LIMIT_PIN             "gpio.4"

// defaults
#define DEFAULT_Z_STEPS_PER_MM 100.0    // This is used as the servo calibration
#define DEFAULT_Z_MAX_TRAVEL 300.0      // This is used as the servo calibration
=======
#define Z_SERVO_PIN                     GPIO_NUM_27 // comment this out if PWM spindle/laser control.
#define DEFAULT_Z_MAX_TRAVEL          5.0   // Range of travel is 5mm
#define DEFAULT_Z_HOMING_MPOS         5.0   // MPos will be set to 5mm after homing
#define Z_SERVO_CAL_MIN               1.0   // calibration factor for the minimum PWM duty
#define Z_SERVO_CAL_MAX               1.0   // calibration factor for the maximum PWM duty

// #define X_LIMIT_PIN          See version section at beginning of file
#define Y_LIMIT_PIN             GPIO_NUM_4
>>>>>>> 54d78582
<|MERGE_RESOLUTION|>--- conflicted
+++ resolved
@@ -58,22 +58,11 @@
 
 
 // Define one of these 2 options for spindle or servo
-<<<<<<< HEAD
-#define Z_SERVO_PIN                     "gpio.27" // comment this out if PWM spindle/laser control.
-
-// #define X_LIMIT_PIN          See version section at beginning of file
-#define Y_LIMIT_PIN             "gpio.4"
-
-// defaults
-#define DEFAULT_Z_STEPS_PER_MM 100.0    // This is used as the servo calibration
-#define DEFAULT_Z_MAX_TRAVEL 300.0      // This is used as the servo calibration
-=======
-#define Z_SERVO_PIN                     GPIO_NUM_27 // comment this out if PWM spindle/laser control.
 #define DEFAULT_Z_MAX_TRAVEL          5.0   // Range of travel is 5mm
 #define DEFAULT_Z_HOMING_MPOS         5.0   // MPos will be set to 5mm after homing
 #define Z_SERVO_CAL_MIN               1.0   // calibration factor for the minimum PWM duty
 #define Z_SERVO_CAL_MAX               1.0   // calibration factor for the maximum PWM duty
+#define Z_SERVO_PIN                   "gpio.27" // comment this out if PWM spindle/laser control.
 
 // #define X_LIMIT_PIN          See version section at beginning of file
-#define Y_LIMIT_PIN             GPIO_NUM_4
->>>>>>> 54d78582
+#define Y_LIMIT_PIN             "gpio.4"