#pragma once

/*
  Config.h - compile time configuration
  Part of Grbl

  Copyright (c) 2012-2016 Sungeun K. Jeon for Gnea Research LLC
  Copyright (c) 2009-2011 Simen Svale Skogsrud

	2018 -	Bart Dring This file was modifed for use on the ESP32
		CPU. Do not use this with Grbl for atMega328P

  Grbl is free software: you can redistribute it and/or modify
  it under the terms of the GNU General Public License as published by
  the Free Software Foundation, either version 3 of the License, or
  (at your option) any later version.

  Grbl is distributed in the hope that it will be useful,
  but WITHOUT ANY WARRANTY; without even the implied warranty of
  MERCHANTABILITY or FITNESS FOR A PARTICULAR PURPOSE.  See the
  GNU General Public License for more details.

  You should have received a copy of the GNU General Public License
  along with Grbl.  If not, see <http://www.gnu.org/licenses/>.
*/

// This file contains compile-time configurations for Grbl's internal system. For the most part,
// users will not need to directly modify these, but they are here for specific needs, i.e.
// performance tuning or adjusting to non-typical machines.

// IMPORTANT: Any changes here requires a full re-compiling of the source code to propagate them.

/*
ESP 32 Notes

Some features should not be changed. See notes below.

*/

#include <Arduino.h>

#include "NutsBolts.h"

// It is no longer necessary to edit this file to choose
// a machine configuration; edit machine.h instead
// machine.h is #included below, after some definitions
// that the machine file might choose to undefine.

// Note: HOMING_CYCLES are now settings

// Inverts pin logic of the control command pins based on a mask. This essentially means you can use
// normally-closed switches on the specified pins, rather than the default normally-open switches.
// The mask order is Cycle Start | Feed Hold | Reset | Safety Door
// For example B1101 will invert the function of the Reset pin.
#define INVERT_CONTROL_PIN_MASK B1111

#define ENABLE_CONTROL_SW_DEBOUNCE     // Default disabled. Uncomment to enable.
#define CONTROL_SW_DEBOUNCE_PERIOD 32  // in milliseconds default 32 microseconds

#define USE_RMT_STEPS

// Include the file that loads the machine-specific config file.
// machine.h must be edited to choose the desired file.
#include "Machine.h"

// machine_common.h contains settings that do not change
#include "MachineCommon.h"

// Adjust exclusive definitions for steppers
#ifdef USE_I2S_STEPS
#    ifdef USE_RMT_STEPS
#        undef USE_RMT_STEPS
#    endif
#endif

const int MAX_N_AXIS = 6;

// Number of axes defined (steppers, servos, etc) (valid range: 3 to 6)
// Even if your machine only uses less than the minimum of 3, you should select 3
#ifndef N_AXIS
#    define N_AXIS 3
#endif

#ifndef LIMIT_MASK
#    define LIMIT_MASK B0
#endif

#define GRBL_MSG_LEVEL MsgLevel::Info  // what level of [MSG:....] do you want to see 0=all off

// Serial baud rate
// OK to change, but the ESP32 boot text is 115200, so you will not see that is your
// serial monitor, sender, etc uses a different value than 115200
#define BAUD_RATE 115200

//Connect to your local AP with these credentials
//#define CONNECT_TO_SSID  "your SSID"
//#define SSID_PASSWORD  "your SSID password"
//CONFIGURE_EYECATCH_BEGIN (DO NOT MODIFY THIS LINE)
#define ENABLE_BLUETOOTH  // enable bluetooth

#define ENABLE_SD_CARD  // enable use of SD Card to run jobs

#define ENABLE_WIFI  //enable wifi

#if defined(ENABLE_WIFI) || defined(ENABLE_BLUETOOTH)
#    define WIFI_OR_BLUETOOTH
#endif

#define ENABLE_HTTP                //enable HTTP and all related services
#define ENABLE_OTA                 //enable OTA
#define ENABLE_TELNET              //enable telnet
#define ENABLE_TELNET_WELCOME_MSG  //display welcome string when connect to telnet
#define ENABLE_MDNS                //enable mDNS discovery
#define ENABLE_SSDP                //enable UPNP discovery
#define ENABLE_NOTIFICATIONS       //enable notifications

#define ENABLE_SERIAL2SOCKET_IN
#define ENABLE_SERIAL2SOCKET_OUT

// Captive portal is used when WiFi is in access point mode.  It lets the
// WebUI come up automatically in the browser, instead of requiring the user
// to browse manually to a default URL.  It works like airport and hotel
// WiFi that takes you a special page as soon as you connect to that AP.
#define ENABLE_CAPTIVE_PORTAL

// Warning! The current authentication implementation is too weak to provide
// security against an attacker, since passwords are stored and transmitted
// "in the clear" over unsecured channels.  It should be treated as a
// "friendly suggestion" to prevent unwitting dangerous actions, rather than
// as effective security against malice.
//#define ENABLE_AUTHENTICATION
//CONFIGURE_EYECATCH_END (DO NOT MODIFY THIS LINE)

#ifdef ENABLE_AUTHENTICATION
const char* const DEFAULT_ADMIN_PWD   = "admin";
const char* const DEFAULT_USER_PWD    = "user";
const char* const DEFAULT_ADMIN_LOGIN = "admin";
const char* const DEFAULT_USER_LOGIN  = "user";
#endif

//Radio Mode
const int ESP_RADIO_OFF = 0;
const int ESP_WIFI_STA  = 1;
const int ESP_WIFI_AP   = 2;
const int ESP_BT        = 3;

//Default mode
#ifdef ENABLE_WIFI
#    ifdef CONNECT_TO_SSID
const int DEFAULT_RADIO_MODE = ESP_WIFI_STA;
#    else
const int DEFAULT_RADIO_MODE = ESP_WIFI_AP;
#    endif  //CONNECT_TO_SSID
#else
#    undef ENABLE_NOTIFICATIONS
#    ifdef ENABLE_BLUETOOTH
const int DEFAULT_RADIO_MODE = ESP_BT;
#    else
const int DEFAULT_RADIO_MODE = ESP_RADIO_OFF;
#    endif
#endif

// Define realtime command special characters. These characters are 'picked-off' directly from the
// serial read data stream and are not passed to the grbl line execution parser. Select characters
// that do not and must not exist in the streamed GCode program. ASCII control characters may be
// used, if they are available per user setup. Also, extended ASCII codes (>127), which are never in
// GCode programs, maybe selected for interface programs.
// NOTE: If changed, manually update help message in report.c.

// NOTE: All override realtime commands must be in the extended ASCII character set, starting
// at character value 128 (0x80) and up to 255 (0xFF). If the normal set of realtime commands,
// such as status reports, feed hold, reset, and cycle start, are moved to the extended set
// space, serial.c's RX ISR will need to be modified to accommodate the change.

enum class Cmd : uint8_t {
    Reset                 = 0x18,  // Ctrl-X
    StatusReport          = '?',
    CycleStart            = '~',
    FeedHold              = '!',
    SafetyDoor            = 0x84,
    JogCancel             = 0x85,
    DebugReport           = 0x86,  // Only when DEBUG enabled, sends debug report in '{}' braces.
    FeedOvrReset          = 0x90,  // Restores feed override value to 100%.
    FeedOvrCoarsePlus     = 0x91,
    FeedOvrCoarseMinus    = 0x92,
    FeedOvrFinePlus       = 0x93,
    FeedOvrFineMinus      = 0x94,
    RapidOvrReset         = 0x95,  // Restores rapid override value to 100%.
    RapidOvrMedium        = 0x96,
    RapidOvrLow           = 0x97,
    RapidOvrExtraLow      = 0x98,  // *NOT SUPPORTED*
    SpindleOvrReset       = 0x99,  // Restores spindle override value to 100%.
    SpindleOvrCoarsePlus  = 0x9A,  // 154
    SpindleOvrCoarseMinus = 0x9B,
    SpindleOvrFinePlus    = 0x9C,
    SpindleOvrFineMinus   = 0x9D,
    SpindleOvrStop        = 0x9E,
    CoolantFloodOvrToggle = 0xA0,
    CoolantMistOvrToggle  = 0xA1,
};

// If homing is enabled, homing init lock sets Grbl into an alarm state upon power up. This forces
// the user to perform the homing cycle (or override the locks) before doing anything else. This is
// mainly a safety feature to remind the user to home, since position is unknown to Grbl.
#define HOMING_INIT_LOCK  // Comment to disable

// Number of homing cycles performed after when the machine initially jogs to limit switches.
// This help in preventing overshoot and should improve repeatability. This value should be one or
// greater.
static const uint8_t NHomingLocateCycle = 1;  // Integer (1-128)

// Enables single axis homing commands. $HX, $HY, and $HZ for X, Y, and Z-axis homing. The full homing
// cycle is still invoked by the $H command. This is disabled by default. It's here only to address
// users that need to switch between a two-axis and three-axis machine. This is actually very rare.
// If you have a two-axis machine, DON'T USE THIS. Instead, just alter the homing cycle for two-axes.
#define HOMING_SINGLE_AXIS_COMMANDS  // Default disabled. Uncomment to enable.

// Number of blocks Grbl executes upon startup. These blocks are stored in non-volatile storage.
// and addresses are defined in settings.h. With the current settings, up to 2 startup blocks may
// be stored and executed in order. These startup blocks would typically be used to set the GCode
// parser state depending on user preferences.
#define N_STARTUP_LINE 2  // Integer (1-2)

// Number of floating decimal points printed by Grbl for certain value types. These settings are
// determined by realistic and commonly observed values in CNC machines. For example, position
// values cannot be less than 0.001mm or 0.0001in, because machines can not be physically more
// precise this. So, there is likely no need to change these, but you can if you need to here.
// NOTE: Must be an integer value from 0 to ~4. More than 4 may exhibit round-off errors.
// ESP32 Note: These are mostly hard coded, so these values will not change anything

// If your machine has two limits switches wired in parallel to one axis, you will need to enable
// this feature. Since the two switches are sharing a single pin, there is no way for Grbl to tell
// which one is enabled. This option only effects homing, where if a limit is engaged, Grbl will
// alarm out and force the user to manually disengage the limit switch. Otherwise, if you have one
// limit switch for each axis, don't enable this option. By keeping it disabled, you can perform a
// homing cycle while on the limit switch and not have to move the machine off of it.
// #define LIMITS_TWO_SWITCHES_ON_AXES

// Allows GRBL to track and report gcode line numbers.  Enabling this means that the planning buffer
// goes from 16 to 15 to make room for the additional line number data in the plan_block_t struct
// #define USE_LINE_NUMBERS // Disabled by default. Uncomment to enable.

// Upon a successful probe cycle, this option provides immediately feedback of the probe coordinates
// through an automatically generated message. If disabled, users can still access the last probe
// coordinates through Grbl '$#' print parameters.
#define MESSAGE_PROBE_COORDINATES  // Enabled by default. Comment to disable.

// Enables a second coolant control pin via the mist coolant GCode command M7 on the Arduino Uno
// analog pin 4. Only use this option if you require a second coolant control pin.
// NOTE: The M8 flood coolant control pin on analog pin 3 will still be functional regardless.
// ESP32 NOTE! This is here for reference only. You enable both M7 and M8 by assigning them a GPIO Pin
// in the machine definition file.
//#define ENABLE_M7 // Don't uncomment...see above!

// This option causes the feed hold input to act as a safety door switch. A safety door, when triggered,
// immediately forces a feed hold and then safely de-energizes the machine. Resuming is blocked until
// the safety door is re-engaged. When it is, Grbl will re-energize the machine and then resume on the
// previous tool path, as if nothing happened.
#define ENABLE_SAFETY_DOOR_INPUT_PIN  // ESP32 Leave this enabled for now .. code for undefined not ready

// After the safety door switch has been toggled and restored, this setting sets the power-up delay
// between restoring the spindle and coolant and resuming the cycle.
const double SAFETY_DOOR_SPINDLE_DELAY = 4.0;  // Float (seconds)
const double SAFETY_DOOR_COOLANT_DELAY = 1.0;  // Float (seconds)

// Inverts select limit pin states based on the following mask. This effects all limit pin functions,
// such as hard limits and homing. However, this is different from overall invert limits setting.
// This build option will invert only the limit pins defined here, and then the invert limits setting
// will be applied to all of them. This is useful when a user has a mixed set of limit pins with both
// normally-open(NO) and normally-closed(NC) switches installed on their machine.
// NOTE: PLEASE DO NOT USE THIS, unless you have a situation that needs it.
// #define INVERT_LIMIT_PIN_MASK (bit(X_AXIS)|bit(Y_AXIS)) // Default disabled. Uncomment to enable.

// Inverts the selected coolant pin from low-disabled/high-enabled to low-enabled/high-disabled. Useful
// for some pre-built electronic boards.
// #define INVERT_COOLANT_FLOOD_PIN // Default disabled. Uncomment to enable.
// #define INVERT_COOLANT_MIST_PIN // Default disabled. Note: Enable M7 mist coolant in config.h

// When Grbl powers-cycles or is hard reset with the Arduino reset button, Grbl boots up with no ALARM
// by default. This is to make it as simple as possible for new users to start using Grbl. When homing
// is enabled and a user has installed limit switches, Grbl will boot up in an ALARM state to indicate
// Grbl doesn't know its position and to force the user to home before proceeding. This option forces
// Grbl to always initialize into an ALARM state regardless of homing or not. This option is more for
// OEMs and LinuxCNC users that would like this power-cycle behavior.
// #define FORCE_INITIALIZATION_ALARM // Default disabled. Uncomment to enable.

// At power-up or a reset, Grbl will check the limit switch states to ensure they are not active
// before initialization. If it detects a problem and the hard limits setting is enabled, Grbl will
// simply message the user to check the limits and enter an alarm state, rather than idle. Grbl will
// not throw an alarm message.
#define CHECK_LIMITS_AT_INIT

// ---------------------------------------------------------------------------------------
// ADVANCED CONFIGURATION OPTIONS:

// Enables code for debugging purposes. Not for general use and always in constant flux.
// #define DEBUG // Uncomment to enable. Default disabled.

// Configure rapid, feed, and spindle override settings. These values define the max and min
// allowable override values and the coarse and fine increments per command received. Please
// note the allowable values in the descriptions following each define.
namespace FeedOverride {
    const int Default         = 100;  // 100%. Don't change this value.
    const int Max             = 200;  // Percent of programmed feed rate (100-255). Usually 120% or 200%
    const int Min             = 10;   // Percent of programmed feed rate (1-100). Usually 50% or 1%
    const int CoarseIncrement = 10;   // (1-99). Usually 10%.
    const int FineIncrement   = 1;    // (1-99). Usually 1%.
};
namespace RapidOverride {
    const int Default  = 100;  // 100%. Don't change this value.
    const int Medium   = 50;   // Percent of rapid (1-99). Usually 50%.
    const int Low      = 25;   // Percent of rapid (1-99). Usually 25%.
    const int ExtraLow = 5;    // Percent of rapid (1-99). Usually 5%.  Not Supported
};

namespace SpindleSpeedOverride {
    const int Default         = 100;  // 100%. Don't change this value.
    const int Max             = 200;  // Percent of programmed spindle speed (100-255). Usually 200%.
    const int Min             = 10;   // Percent of programmed spindle speed (1-100). Usually 10%.
    const int CoarseIncrement = 10;   // (1-99). Usually 10%.
    const int FineIncrement   = 1;    // (1-99). Usually 1%.
}

// When a M2 or M30 program end command is executed, most GCode states are restored to their defaults.
// This compile-time option includes the restoring of the feed, rapid, and spindle speed override values
// to their default values at program end.
#define RESTORE_OVERRIDES_AFTER_PROGRAM_END  // Default enabled. Comment to disable.

// The status report change for Grbl v1.1 and after also removed the ability to disable/enable most data
// fields from the report. This caused issues for GUI developers, who've had to manage several scenarios
// and configurations. The increased efficiency of the new reporting style allows for all data fields to
// be sent without potential performance issues.
// NOTE: The options below are here only provide a way to disable certain data fields if a unique
// situation demands it, but be aware GUIs may depend on this data. If disabled, it may not be compatible.
#define REPORT_FIELD_BUFFER_STATE        // Default enabled. Comment to disable.
#define REPORT_FIELD_PIN_STATE           // Default enabled. Comment to disable.
#define REPORT_FIELD_CURRENT_FEED_SPEED  // Default enabled. Comment to disable.
#define REPORT_FIELD_WORK_COORD_OFFSET   // Default enabled. Comment to disable.
#define REPORT_FIELD_OVERRIDES           // Default enabled. Comment to disable.
#define REPORT_FIELD_LINE_NUMBERS        // Default enabled. Comment to disable.

// Some status report data isn't necessary for realtime, only intermittently, because the values don't
// change often. The following macros configures how many times a status report needs to be called before
// the associated data is refreshed and included in the status report. However, if one of these value
// changes, Grbl will automatically include this data in the next status report, regardless of what the
// count is at the time. This helps reduce the communication overhead involved with high frequency reporting
// and agressive streaming. There is also a busy and an idle refresh count, which sets up Grbl to send
// refreshes more often when its not doing anything important. With a good GUI, this data doesn't need
// to be refreshed very often, on the order of a several seconds.
// NOTE: WCO refresh must be 2 or greater. OVR refresh must be 1 or greater.
const int REPORT_OVR_REFRESH_BUSY_COUNT = 20;  // (1-255)
const int REPORT_OVR_REFRESH_IDLE_COUNT = 10;  // (1-255) Must be less than or equal to the busy count
const int REPORT_WCO_REFRESH_BUSY_COUNT = 30;  // (2-255)
const int REPORT_WCO_REFRESH_IDLE_COUNT = 10;  // (2-255) Must be less than or equal to the busy count

// The temporal resolution of the acceleration management subsystem. A higher number gives smoother
// acceleration, particularly noticeable on machines that run at very high feedrates, but may negatively
// impact performance. The correct value for this parameter is machine dependent, so it's advised to
// set this only as high as needed. Approximate successful values can widely range from 50 to 200 or more.
// NOTE: Changing this value also changes the execution time of a segment in the step segment buffer.
// When increasing this value, this stores less overall time in the segment buffer and vice versa. Make
// certain the step segment buffer is increased/decreased to account for these changes.
const int ACCELERATION_TICKS_PER_SECOND = 100;

// Sets the maximum step rate allowed to be written as a Grbl setting. This option enables an error
// check in the settings module to prevent settings values that will exceed this limitation. The maximum
// step rate is strictly limited by the CPU speed and will change if something other than an AVR running
// at 16MHz is used.
// NOTE: For now disabled, will enable if flash space permits.
// #define MAX_STEP_RATE_HZ 30000 // Hz

// By default, Grbl sets all input pins to normal-high operation with their internal pull-up resistors
// enabled. This simplifies the wiring for users by requiring only a switch connected to ground,
// although its recommended that users take the extra step of wiring in low-pass filter to reduce
// electrical noise detected by the pin. If the user inverts the pin in Grbl settings, this just flips
// which high or low reading indicates an active signal. In normal operation, this means the user
// needs to connect a normal-open switch, but if inverted, this means the user should connect a
// normal-closed switch.
// The following options disable the internal pull-up resistors, sets the pins to a normal-low
// operation, and switches must be now connect to Vcc instead of ground. This also flips the meaning
// of the invert pin Grbl setting, where an inverted setting now means the user should connect a
// normal-open switch and vice versa.
// NOTE: All pins associated with the feature are disabled, i.e. XYZ limit pins, not individual axes.
// WARNING: When the pull-ups are disabled, this requires additional wiring with pull-down resistors!
//#define DISABLE_LIMIT_PIN_PULL_UP
//#define DISABLE_PROBE_PIN_PULL_UP
//#define DISABLE_CONTROL_PIN_PULL_UP

// Sets which axis the tool length offset is applied. Assumes the spindle is always parallel with
// the selected axis with the tool oriented toward the negative direction. In other words, a positive
// tool length offset value is subtracted from the current location.
const int TOOL_LENGTH_OFFSET_AXIS = Z_AXIS;  // Default z-axis. Valid values are X_AXIS, Y_AXIS, or Z_AXIS.

// With this enabled, Grbl sends back an echo of the line it has received, which has been pre-parsed (spaces
// removed, capitalized letters, no comments) and is to be immediately executed by Grbl. Echoes will not be
// sent upon a line buffer overflow, but should for all normal lines sent to Grbl. For example, if a user
// sendss the line 'g1 x1.032 y2.45 (test comment)', Grbl will echo back in the form '[echo: G1X1.032Y2.45]'.
// Only GCode lines are echoed, not command lines starting with $ or [ESP.
// NOTE: Only use this for debugging purposes!! When echoing, this takes up valuable resources and can effect
// performance. If absolutely needed for normal operation, the serial write buffer should be greatly increased
// to help minimize transmission waiting within the serial write protocol.
//#define REPORT_ECHO_LINE_RECEIVED // Default disabled. Uncomment to enable.

// This is similar to REPORT_ECHO_LINE_RECEIVED and subject to all its caveats,
// but instead of echoing the pre-parsed line, it echos the raw line exactly as
// received, including not only GCode lines, but also $ and [ESP commands.
//#define REPORT_ECHO_RAW_LINE_RECEIVED // Default disabled. Uncomment to enable.

// Minimum planner junction speed. Sets the default minimum junction speed the planner plans to at
// every buffer block junction, except for starting from rest and end of the buffer, which are always
// zero. This value controls how fast the machine moves through junctions with no regard for acceleration
// limits or angle between neighboring block line move directions. This is useful for machines that can't
// tolerate the tool dwelling for a split second, i.e. 3d printers or laser cutters. If used, this value
// should not be much greater than zero or to the minimum value necessary for the machine to work.
const double MINIMUM_JUNCTION_SPEED = 0.0;  // (mm/min)

// Sets the minimum feed rate the planner will allow. Any value below it will be set to this minimum
// value. This also ensures that a planned motion always completes and accounts for any floating-point
// round-off errors. Although not recommended, a lower value than 1.0 mm/min will likely work in smaller
// machines, perhaps to 0.1mm/min, but your success may vary based on multiple factors.
const double MINIMUM_FEED_RATE = 1.0;  // (mm/min)

// Number of arc generation iterations by small angle approximation before exact arc trajectory
// correction with expensive sin() and cos() calcualtions. This parameter maybe decreased if there
// are issues with the accuracy of the arc generations, or increased if arc execution is getting
// bogged down by too many trig calculations.
const int N_ARC_CORRECTION = 12;  // Integer (1-255)

// The arc G2/3 GCode standard is problematic by definition. Radius-based arcs have horrible numerical
// errors when arc at semi-circles(pi) or full-circles(2*pi). Offset-based arcs are much more accurate
// but still have a problem when arcs are full-circles (2*pi). This define accounts for the floating
// point issues when offset-based arcs are commanded as full circles, but get interpreted as extremely
// small arcs with around machine epsilon (1.2e-7rad) due to numerical round-off and precision issues.
// This define value sets the machine epsilon cutoff to determine if the arc is a full-circle or not.
// NOTE: Be very careful when adjusting this value. It should always be greater than 1.2e-7 but not too
// much greater than this. The default setting should capture most, if not all, full arc error situations.
const double ARC_ANGULAR_TRAVEL_EPSILON = 5E-7;  // Float (radians)

// Time delay increments performed during a dwell. The default value is set at 50ms, which provides
// a maximum time delay of roughly 55 minutes, more than enough for most any application. Increasing
// this delay will increase the maximum dwell time linearly, but also reduces the responsiveness of
// run-time command executions, like status reports, since these are performed between each dwell
// time step. Also, keep in mind that the Arduino delay timer is not very accurate for long delays.
const int DWELL_TIME_STEP = 50;  // Integer (1-255) (milliseconds)

// For test use only. This uses the ESP32's RMT peripheral to generate step pulses
// It allows the use of the STEP_PULSE_DELAY (see below) and it automatically ends the
// pulse in one operation.
// Dir Pin  ____|--------------------
// Step Pin _______|--|____________
// While this is experimental, it is intended to be the future default method after testing
//#define USE_RMT_STEPS

// Creates a delay between the direction pin setting and corresponding step pulse by creating
// another interrupt (Timer2 compare) to manage it. The main Grbl interrupt (Timer1 compare)
// sets the direction pins, and does not immediately set the stepper pins, as it would in
// normal operation. The Timer2 compare fires next to set the stepper pins after the step
// pulse delay time, and Timer2 overflow will complete the step pulse, except now delayed
// by the step pulse time plus the step pulse delay. (Thanks langwadt for the idea!)
// NOTE: Uncomment to enable. The recommended delay must be > 3us, and, when added with the
// user-supplied step pulse time, the total time must not exceed 127us. Reported successful
// values for certain setups have ranged from 5 to 20us.
// must use #define USE_RMT_STEPS for this to work
//#define STEP_PULSE_DELAY 10 // Step pulse delay in microseconds. Default disabled.

// The number of linear motions in the planner buffer to be planned at any give time. The vast
// majority of RAM that Grbl uses is based on this buffer size. Only increase if there is extra
// available RAM, like when re-compiling for a Mega2560. Or decrease if the Arduino begins to
// crash due to the lack of available RAM or if the CPU is having trouble keeping up with planning
// new incoming motions as they are executed.
// #define BLOCK_BUFFER_SIZE 16 // Uncomment to override default in planner.h.

// Governs the size of the intermediary step segment buffer between the step execution algorithm
// and the planner blocks. Each segment is set of steps executed at a constant velocity over a
// fixed time defined by ACCELERATION_TICKS_PER_SECOND. They are computed such that the planner
// block velocity profile is traced exactly. The size of this buffer governs how much step
// execution lead time there is for other Grbl processes have to compute and do their thing
// before having to come back and refill this buffer, currently at ~50msec of step moves.
// #define SEGMENT_BUFFER_SIZE 6 // Uncomment to override default in stepper.h.

// Line buffer size from the serial input stream to be executed. Also, governs the size of
// each of the startup blocks, as they are each stored as a string of this size.
// NOTE: 80 characters is not a problem except for extreme cases, but the line buffer size
// can be too small and GCode blocks can get truncated. Officially, the GCode standards
// support up to 256 characters.
// #define LINE_BUFFER_SIZE 80  // Uncomment to override default in protocol.h

// Serial send and receive buffer size. The receive buffer is often used as another streaming
// buffer to store incoming blocks to be processed by Grbl when its ready. Most streaming
// interfaces will character count and track each block send to each block response. So,
// increase the receive buffer if a deeper receive buffer is needed for streaming and avaiable
// memory allows. The send buffer primarily handles messages in Grbl. Only increase if large
// messages are sent and Grbl begins to stall, waiting to send the rest of the message.
// NOTE: Grbl generates an average status report in about 0.5msec, but the serial TX stream at
// 115200 baud will take 5 msec to transmit a typical 55 character report. Worst case reports are
// around 90-100 characters. As long as the serial TX buffer doesn't get continually maxed, Grbl
// will continue operating efficiently. Size the TX buffer around the size of a worst-case report.
// #define RX_BUFFER_SIZE 128 // (1-254) Uncomment to override defaults in serial.h
// #define TX_BUFFER_SIZE 100 // (1-254)

// A simple software debouncing feature for hard limit switches. When enabled, the limit
// switch interrupt unblock a waiting task which will recheck the limit switch pins after
// a short delay. Default disabled
//#define ENABLE_SOFTWARE_DEBOUNCE // Default disabled. Uncomment to enable.
const int DEBOUNCE_PERIOD = 32;  // in milliseconds default 32 microseconds

// Configures the position after a probing cycle during Grbl's check mode. Disabled sets
// the position to the probe target, when enabled sets the position to the start position.
// #define SET_CHECK_MODE_PROBE_TO_START // Default disabled. Uncomment to enable.

// Force Grbl to check the state of the hard limit switches when the processor detects a pin
// change inside the hard limit ISR routine. By default, Grbl will trigger the hard limits
// alarm upon any pin change, since bouncing switches can cause a state check like this to
// misread the pin. When hard limits are triggered, they should be 100% reliable, which is the
// reason that this option is disabled by default. Only if your system/electronics can guarantee
// that the switches don't bounce, we recommend enabling this option. This will help prevent
// triggering a hard limit when the machine disengages from the switch.
// NOTE: This option has no effect if SOFTWARE_DEBOUNCE is enabled.
// #define HARD_LIMIT_FORCE_STATE_CHECK // Default disabled. Uncomment to enable.

// Adjusts homing cycle search and locate scalars. These are the multipliers used by Grbl's
// homing cycle to ensure the limit switches are engaged and cleared through each phase of
// the cycle. The search phase uses the axes max-travel setting times the SEARCH_SCALAR to
// determine distance to look for the limit switch. Once found, the locate phase begins and
// uses the homing pull-off distance setting times the LOCATE_SCALAR to pull-off and re-engage
// the limit switch.
// NOTE: Both of these values must be greater than 1.0 to ensure proper function.
// #define HOMING_AXIS_SEARCH_SCALAR  1.5 // Uncomment to override defaults in limits.c.
// #define HOMING_AXIS_LOCATE_SCALAR  10.0 // Uncomment to override defaults in limits.c.

// Enable the '$RST=*', '$RST=$', and '$RST=#' eeprom restore commands. There are cases where
// these commands may be undesirable. Simply comment the desired macro to disable it.
#define ENABLE_RESTORE_WIPE_ALL          // '$RST=*' Default enabled. Comment to disable.
#define ENABLE_RESTORE_DEFAULT_SETTINGS  // '$RST=$' Default enabled. Comment to disable.
<<<<<<< HEAD
#define ENABLE_RESTORE_PARAMETERS        // '$RST=#' Default enabled. Comment to disable.
=======
#define ENABLE_RESTORE_CLEAR_PARAMETERS  // '$RST=#' Default enabled. Comment to disable.
>>>>>>> 0e19f1e5

// Additional settings have been added to the original set that you see with the $$ command
// Some senders may not be able to parse anything different from the original set
// You can still set these like $33=5000, but you cannot read them back.
// Default is off to limit support issues...you can enable here or in your machine definition file
// #define SHOW_EXTENDED_SETTINGS

// Writing to non-volatile storage (NVS) can take a long time and interfere with timely instruction
// execution, causing problems for the stepper ISRs and serial comm ISRs and subsequent loss of
// stepper position and serial data. This configuration option forces the planner buffer to completely
// empty whenever the NVS is written, to prevent any chance of lost steps.
// It doesn't prevent loss of serial Rx data, especially if a GUI is premptively filling up the
// serial Rx buffer.  GUIs should detect GCodes that write to NVS - notably G10,G28.1,G30.1 -
// and wait for an 'ok' before sending more data.
// NOTE: Most setting changes - $ commands - are blocked when a job is running. Coordinate setting
// GCode commands (G10,G28/30.1) are not blocked, since they are part of an active streaming job.
// This option forces a planner buffer sync only with such GCode commands.
#define FORCE_BUFFER_SYNC_DURING_NVS_WRITE  // Default enabled. Comment to disable.

// In Grbl v0.9 and prior, there is an old outstanding bug where the `WPos:` work position reported
// may not correlate to what is executing, because `WPos:` is based on the GCode parser state, which
// can be several motions behind. This option forces the planner buffer to empty, sync, and stop
// motion whenever there is a command that alters the work coordinate offsets `G10,G43.1,G92,G54-59`.
// This is the simplest way to ensure `WPos:` is always correct. Fortunately, it's exceedingly rare
// that any of these commands are used need continuous motions through them.
#define FORCE_BUFFER_SYNC_DURING_WCO_CHANGE  // Default enabled. Comment to disable.

// By default, Grbl disables feed rate overrides for all G38.x probe cycle commands. Although this
// may be different than some pro-class machine control, it's arguable that it should be this way.
// Most probe sensors produce different levels of error that is dependent on rate of speed. By
// keeping probing cycles to their programmed feed rates, the probe sensor should be a lot more
// repeatable. If needed, you can disable this behavior by uncommenting the define below.
// #define ALLOW_FEED_OVERRIDE_DURING_PROBE_CYCLES // Default disabled. Uncomment to enable.

// Enables and configures parking motion methods upon a safety door state. Primarily for OEMs
// that desire this feature for their integrated machines. At the moment, Grbl assumes that
// the parking motion only involves one axis, although the parking implementation was written
// to be easily refactored for any number of motions on different axes by altering the parking
// source code. At this time, Grbl only supports parking one axis (typically the Z-axis) that
// moves in the positive direction upon retracting and negative direction upon restoring position.
// The motion executes with a slow pull-out retraction motion, power-down, and a fast park.
// Restoring to the resume position follows these set motions in reverse: fast restore to
// pull-out position, power-up with a time-out, and plunge back to the original position at the
// slower pull-out rate.
#define PARKING_ENABLE  // Default disabled. Uncomment to enable

// Configure options for the parking motion, if enabled.
#define PARKING_AXIS Z_AXIS                      // Define which axis that performs the parking motion
const double PARKING_TARGET            = -5.0;   // Parking axis target. In mm, as machine coordinate.
const double PARKING_RATE              = 500.0;  // Parking fast rate after pull-out in mm/min.
const double PARKING_PULLOUT_RATE      = 100.0;  // Pull-out/plunge slow feed rate in mm/min.
const double PARKING_PULLOUT_INCREMENT = 5.0;    // Spindle pull-out and plunge distance in mm. Incremental distance.
// Must be positive value or equal to zero.

// Enables a special set of M-code commands that enables and disables the parking motion.
// These are controlled by `M56`, `M56 P1`, or `M56 Px` to enable and `M56 P0` to disable.
// The command is modal and will be set after a planner sync. Since it is GCode, it is
// executed in sync with GCode commands. It is not a real-time command.
// NOTE: PARKING_ENABLE is required. By default, M56 is active upon initialization. Use
// DEACTIVATE_PARKING_UPON_INIT to set M56 P0 as the power-up default.
// #define ENABLE_PARKING_OVERRIDE_CONTROL   // Default disabled. Uncomment to enable
// #define DEACTIVATE_PARKING_UPON_INIT // Default disabled. Uncomment to enable.

// This option will automatically disable the laser during a feed hold by invoking a spindle stop
// override immediately after coming to a stop. However, this also means that the laser still may
// be reenabled by disabling the spindle stop override, if needed. This is purely a safety feature
// to ensure the laser doesn't inadvertently remain powered while at a stop and cause a fire.
#define DISABLE_LASER_DURING_HOLD  // Default enabled. Comment to disable.

// Enables a piecewise linear model of the spindle PWM/speed output. Requires a solution by the
// 'fit_nonlinear_spindle.py' script in the /doc/script folder of the repo. See file comments
// on how to gather spindle data and run the script to generate a solution.
// #define ENABLE_PIECEWISE_LINEAR_SPINDLE  // Default disabled. Uncomment to enable.

// N_PIECES, RPM_MAX, RPM_MIN, RPM_POINTxx, and RPM_LINE_XX constants are all set and given by
// the 'fit_nonlinear_spindle.py' script solution. Used only when ENABLE_PIECEWISE_LINEAR_SPINDLE
// is enabled. Make sure the constant values are exactly the same as the script solution.
// NOTE: When N_PIECES < 4, unused RPM_LINE and RPM_POINT defines are not required and omitted.
/*
#define N_PIECES 4  // Integer (1-4). Number of piecewise lines used in script solution.
#define RPM_MAX  11686.4  // Max RPM of model. $30 > RPM_MAX will be limited to RPM_MAX.
#define RPM_MIN  202.5    // Min RPM of model. $31 < RPM_MIN will be limited to RPM_MIN.
*/

const int N_PIECES = 3;

const double RPM_MAX = 23935.2;
const double RPM_MIN = 2412.2;<|MERGE_RESOLUTION|>--- conflicted
+++ resolved
@@ -532,11 +532,7 @@
 // these commands may be undesirable. Simply comment the desired macro to disable it.
 #define ENABLE_RESTORE_WIPE_ALL          // '$RST=*' Default enabled. Comment to disable.
 #define ENABLE_RESTORE_DEFAULT_SETTINGS  // '$RST=$' Default enabled. Comment to disable.
-<<<<<<< HEAD
-#define ENABLE_RESTORE_PARAMETERS        // '$RST=#' Default enabled. Comment to disable.
-=======
 #define ENABLE_RESTORE_CLEAR_PARAMETERS  // '$RST=#' Default enabled. Comment to disable.
->>>>>>> 0e19f1e5
 
 // Additional settings have been added to the original set that you see with the $$ command
 // Some senders may not be able to parse anything different from the original set
