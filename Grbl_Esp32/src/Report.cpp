/*
  Report.cpp - reporting and messaging methods
  Part of Grbl

  Copyright (c) 2012-2016 Sungeun K. Jeon for Gnea Research LLC

	2018 -	Bart Dring This file was modified for use on the ESP32
					CPU. Do not use this with Grbl for atMega328P

  Grbl is free software: you can redistribute it and/or modify
  it under the terms of the GNU General Public License as published by
  the Free Software Foundation, either version 3 of the License, or
  (at your option) any later version.

  Grbl is distributed in the hope that it will be useful,
  but WITHOUT ANY WARRANTY; without even the implied warranty of
  MERCHANTABILITY or FITNESS FOR A PARTICULAR PURPOSE.  See the
  GNU General Public License for more details.

  You should have received a copy of the GNU General Public License
  along with Grbl.  If not, see <http://www.gnu.org/licenses/>.
*/

/*
  This file functions as the primary feedback interface for Grbl. Any outgoing data, such
  as the protocol status messages, feedback messages, and status reports, are stored here.
  For the most part, these functions primarily are called from Protocol.cpp methods. If a
  different style feedback is desired (i.e. JSON), then a user can change these following
  methods to accommodate their needs.


	ESP32 Notes:

	Major rewrite to fix issues with BlueTooth. As described here there is a
	when you try to send data a single byte at a time using SerialBT.write(...).
	https://github.com/espressif/arduino-esp32/issues/1537

	A solution is to send messages as a string using SerialBT.print(...). Use
	a short delay after each send. Therefore this file needed to be rewritten
	to work that way. AVR Grbl was written to be super efficient to give it
	good performance. This is far less efficient, but the ESP32 can handle it.
	Do not use this version of the file with AVR Grbl.

	ESP32 discussion here ...  https://github.com/bdring/Grbl_Esp32/issues/3


*/

#include "Grbl.h"
#include <map>

#ifdef REPORT_HEAP
EspClass esp;
#endif
const int DEFAULTBUFFERSIZE = 64;

portMUX_TYPE mmux = portMUX_INITIALIZER_UNLOCKED;

// this is a generic send function that everything should use, so interfaces could be added (Bluetooth, etc)
void grbl_send(uint8_t client, const char* text) {
    if (client == CLIENT_INPUT) {
        return;
    }

    portENTER_CRITICAL(&mmux);

#ifdef ENABLE_BLUETOOTH
    if (WebUI::SerialBT.hasClient() && (client == CLIENT_BT || client == CLIENT_ALL)) {
        WebUI::SerialBT.print(text);
        //delay(10); // possible fix for dropped characters
    }
#endif
#if defined(ENABLE_WIFI) && defined(ENABLE_HTTP) && defined(ENABLE_SERIAL2SOCKET_OUT)
    if (client == CLIENT_WEBUI || client == CLIENT_ALL) {
        WebUI::Serial2Socket.write((const uint8_t*)text, strlen(text));
    }
#endif
#if defined(ENABLE_WIFI) && defined(ENABLE_TELNET)
    if (client == CLIENT_TELNET || client == CLIENT_ALL) {
        WebUI::telnet_server.write((const uint8_t*)text, strlen(text));
    }
#endif
    if (client == CLIENT_SERIAL || client == CLIENT_ALL) {
        Serial.print(text);
    }

    portEXIT_CRITICAL(&mmux);
}

// This is a formating version of the grbl_send(CLIENT_ALL,...) function that work like printf
void grbl_sendf(uint8_t client, const char* format, ...) {
    if (client == CLIENT_INPUT) {
        return;
    }
    char    loc_buf[64];
    char*   temp = loc_buf;
    va_list arg;
    va_list copy;
    va_start(arg, format);
    va_copy(copy, arg);
    size_t len = vsnprintf(NULL, 0, format, arg);
    va_end(copy);
    if (len >= sizeof(loc_buf)) {
        temp = new char[len + 1];
        if (temp == NULL) {
            return;
        }
    }
    len = vsnprintf(temp, len + 1, format, arg);
    grbl_send(client, temp);
    va_end(arg);
    if (temp != loc_buf) {
        delete[] temp;
    }
}
// Use to send [MSG:xxxx] Type messages. The level allows messages to be easily suppressed
void grbl_msg_sendf(uint8_t client, MsgLevel level, const char* format, ...) {
    if (client == CLIENT_INPUT) {
        return;
    }
    if (level > GRBL_MSG_LEVEL) {
        return;
    }
    char    loc_buf[100];
    char*   temp = loc_buf;
    va_list arg;
    va_list copy;
    va_start(arg, format);
    va_copy(copy, arg);
    size_t len = vsnprintf(NULL, 0, format, arg);
    va_end(copy);
    if (len >= sizeof(loc_buf)) {
        temp = new char[len + 1];
        if (temp == NULL) {
            return;
        }
    }
    len = vsnprintf(temp, len + 1, format, arg);
    grbl_sendf(client, "[MSG:%s]\r\n", temp);
    va_end(arg);
    if (temp != loc_buf) {
        delete[] temp;
    }
}

//function to notify
void grbl_notify(const char* title, const char* msg) {
#ifdef ENABLE_NOTIFICATIONS
    WebUI::notificationsservice.sendMSG(title, msg);
#endif
}

void grbl_notifyf(const char* title, const char* format, ...) {
    char    loc_buf[64];
    char*   temp = loc_buf;
    va_list arg;
    va_list copy;
    va_start(arg, format);
    va_copy(copy, arg);
    size_t len = vsnprintf(NULL, 0, format, arg);
    va_end(copy);
    if (len >= sizeof(loc_buf)) {
        temp = new char[len + 1];
        if (temp == NULL) {
            return;
        }
    }
    len = vsnprintf(temp, len + 1, format, arg);
    grbl_notify(title, temp);
    va_end(arg);
    if (temp != loc_buf) {
        delete[] temp;
    }
}

static const int coordStringLen = 20;
static const int axesStringLen  = coordStringLen * MAX_N_AXIS;

// formats axis values into a string and returns that string in rpt
// NOTE: rpt should have at least size: axesStringLen
static void report_util_axis_values(float* axis_value, char* rpt) {
    uint8_t     idx;
    char        axisVal[coordStringLen];
    float       unit_conv = 1.0;      // unit conversion multiplier..default is mm
    const char* format    = "%4.3f";  // Default - report mm to 3 decimal places
    rpt[0]                = '\0';
    if (report_inches->get()) {
        unit_conv = 1.0 / MM_PER_INCH;
        format    = "%4.4f";  // Report inches to 4 decimal places
    }
    auto n_axis = number_axis->get();
    for (idx = 0; idx < n_axis; idx++) {
        snprintf(axisVal, coordStringLen - 1, format, axis_value[idx] * unit_conv);
        strcat(rpt, axisVal);
        if (idx < (number_axis->get() - 1)) {
            strcat(rpt, ",");
        }
    }
}

// This version returns the axis values as a String
static String report_util_axis_values(const float* axis_value) {
    String  rpt = "";
    uint8_t idx;
    char    axisVal[coordStringLen];
    float   unit_conv = 1.0;  // unit conversion multiplier..default is mm
    int     decimals  = 3;    // Default - report mm to 3 decimal places
    if (report_inches->get()) {
        unit_conv = 1.0 / MM_PER_INCH;
        decimals  = 4;  // Report inches to 4 decimal places
    }
    auto n_axis = number_axis->get();
    for (idx = 0; idx < n_axis; idx++) {
        rpt += String(axis_value[idx] * unit_conv, decimals);
        if (idx < (number_axis->get() - 1)) {
            rpt += ",";
        }
    }
    return rpt;
}

// Handles the primary confirmation protocol response for streaming interfaces and human-feedback.
// For every incoming line, this method responds with an 'ok' for a successful command or an
// 'error:'  to indicate some error event with the line or some critical system error during
// operation. Errors events can originate from the g-code parser, settings module, or asynchronously
// from a critical error, such as a triggered hard limit. Interface should always monitor for these
// responses.
void report_status_message(Error status_code, uint8_t client) {
    switch (status_code) {
        case Error::Ok:  // Error::Ok
#ifdef ENABLE_SD_CARD
            if (get_sd_state(false) == SDCARD_BUSY_PRINTING) {
                SD_ready_next = true;  // flag so system_execute_line() will send the next line
            } else {
                grbl_send(client, "ok\r\n");
            }
#else
            grbl_send(client, "ok\r\n");
#endif
            break;
        default:
#ifdef ENABLE_SD_CARD
            // do we need to stop a running SD job?
            if (get_sd_state(false) == SDCARD_BUSY_PRINTING) {
                if (status_code == Error::GcodeUnsupportedCommand) {
                    grbl_sendf(client, "error:%d\r\n", status_code);  // most senders seem to tolerate this error and keep on going
                    grbl_sendf(CLIENT_ALL, "error:%d in SD file at line %d\r\n", status_code, sd_get_current_line_number());
                    // don't close file
                } else {
                    grbl_notifyf("SD print error", "Error:%d during SD file at line: %d", status_code, sd_get_current_line_number());
                    grbl_sendf(CLIENT_ALL, "error:%d in SD file at line %d\r\n", status_code, sd_get_current_line_number());
                    closeFile();
                }
                return;
            }
#endif
            // With verbose errors, the message text is displayed instead of the number.
            // Grbl 0.9 used to display the text, while Grbl 1.1 switched to the number.
            // Many senders support both formats.
            if (verbose_errors->get()) {
                grbl_sendf(client, "error: %s\r\n", errorString(status_code));
            } else {
                grbl_sendf(client, "error:%d\r\n", static_cast<int>(status_code));
            }
    }
}

// Prints alarm messages.
void report_alarm_message(ExecAlarm alarm_code) {
    grbl_sendf(CLIENT_ALL, "ALARM:%d\r\n", static_cast<int>(alarm_code));  // OK to send to all clients
    delay_ms(500);                                                         // Force delay to ensure message clears serial write buffer.
}

std::map<Message, const char*> MessageText = {
    { Message::CriticalEvent, "Reset to continue" },
    { Message::AlarmLock, "'$H'|'$X' to unlock" },
    { Message::AlarmUnlock, "Caution: Unlocked" },
    { Message::Enabled, "Enabled" },
    { Message::Disabled, "Disabled" },
    { Message::SafetyDoorAjar, "Check door" },
    { Message::CheckLimits, "Check limits" },
    { Message::ProgramEnd, "Program End" },
    { Message::RestoreDefaults, "Restoring defaults" },
    { Message::SpindleRestore, "Restoring spindle" },
    { Message::SleepMode, "Sleeping" },
    // Handled separately due to numeric argument
    // { Message::SdFileQuit, "Reset during SD file at line: %d" },
};

// Prints feedback messages. This serves as a centralized method to provide additional
// user feedback for things that are not of the status/alarm message protocol. These are
// messages such as setup warnings, switch toggling, and how to exit alarms.
// NOTE: For interfaces, messages are always placed within brackets. And if silent mode
// is installed, the message number codes are less than zero.
void report_feedback_message(Message message) {  // ok to send to all clients
    if (message == Message::SdFileQuit) {
        grbl_notifyf("SD print canceled", "Reset during SD file at line: %d", sd_get_current_line_number());
        grbl_msg_sendf(CLIENT_SERIAL, MsgLevel::Info, "Reset during SD file at line: %d", sd_get_current_line_number());
    } else {
        auto it = MessageText.find(message);
        if (it != MessageText.end()) {
            grbl_msg_sendf(CLIENT_SERIAL, MsgLevel::Info, it->second);
        }
    }
}

// Welcome message
void report_init_message(uint8_t client) {
    grbl_sendf(client, "\r\nGrbl %s ['$' for help]\r\n", GRBL_VERSION);
}

// Grbl help message
void report_grbl_help(uint8_t client) {
    grbl_send(client, "[HLP:$$ $+ $# $S $L $G $I $N $x=val $Nx=line $J=line $SLP $C $X $H $F $E=err ~ ! ? ctrl-x]\r\n");
}

// Prints current probe parameters. Upon a probe command, these parameters are updated upon a
// successful probe or upon a failed probe with the G38.3 without errors command (if supported).
// These values are retained until Grbl is power-cycled, whereby they will be re-zeroed.
void report_probe_parameters(uint8_t client) {
    // Report in terms of machine position.
    float print_position[MAX_N_AXIS];
    char  probe_rpt[(axesStringLen + 13 + 6 + 1)];  // the probe report we are building here
    char  temp[axesStringLen];
    strcpy(probe_rpt, "[PRB:");  // initialize the string with the first characters
    // get the machine position and put them into a string and append to the probe report
    system_convert_array_steps_to_mpos(print_position, sys_probe_position);
    report_util_axis_values(print_position, temp);
    strcat(probe_rpt, temp);
    // add the success indicator and add closing characters
    sprintf(temp, ":%d]\r\n", sys.probe_succeeded);
    strcat(probe_rpt, temp);
    grbl_send(client, probe_rpt);  // send the report
}

// Prints Grbl NGC parameters (coordinate offsets, probing)
void report_ngc_parameters(uint8_t client) {
    String ngc_rpt = "";

    // Print persistent offsets G54 - G59, G28, and G30
    for (auto coord_select = CoordIndex::Begin; coord_select < CoordIndex::End; ++coord_select) {
        ngc_rpt += "[";
        ngc_rpt += coords[coord_select]->getName();
        ngc_rpt += ":";
        ngc_rpt += report_util_axis_values(coords[coord_select]->get());
        ngc_rpt += "]\r\n";
    }
    ngc_rpt += "[G92:";  // Print non-persistent G92,G92.1
    ngc_rpt += report_util_axis_values(gc_state.coord_offset);
    ngc_rpt += "]\r\n";
    ngc_rpt += "[TLO:";  // Print tool length offset
    float tlo = gc_state.tool_length_offset;
    if (report_inches->get()) {
        tlo *= INCH_PER_MM;
    }
    ngc_rpt += String(tlo, 3);
    ;
    ngc_rpt += "]\r\n";
    grbl_send(client, ngc_rpt.c_str());
    report_probe_parameters(client);
}

// Print current gcode parser mode state
void report_gcode_modes(uint8_t client) {
    char        temp[20];
    char        modes_rpt[75];
    const char* mode = "";
    strcpy(modes_rpt, "[GC:");

    switch (gc_state.modal.motion) {
        case Motion::None:
            mode = "G80";
            break;
        case Motion::Seek:
            mode = "G0";
            break;
        case Motion::Linear:
            mode = "G1";
            break;
        case Motion::CwArc:
            mode = "G2";
            break;
        case Motion::CcwArc:
            mode = "G3";
            break;
        case Motion::ProbeToward:
            mode = "G38.1";
            break;
        case Motion::ProbeTowardNoError:
            mode = "G38.2";
            break;
        case Motion::ProbeAway:
            mode = "G38.3";
            break;
        case Motion::ProbeAwayNoError:
            mode = "G38.4";
            break;
    }
    strcat(modes_rpt, mode);

    sprintf(temp, " G%d", gc_state.modal.coord_select + 54);
    strcat(modes_rpt, temp);

    switch (gc_state.modal.plane_select) {
        case Plane::XY:
            mode = " G17";
            break;
        case Plane::ZX:
            mode = " G18";
            break;
        case Plane::YZ:
            mode = " G19";
            break;
    }
    strcat(modes_rpt, mode);

    switch (gc_state.modal.units) {
        case Units::Inches:
            mode = " G20";
            break;
        case Units::Mm:
            mode = " G21";
            break;
    }
    strcat(modes_rpt, mode);

    switch (gc_state.modal.distance) {
        case Distance::Absolute:
            mode = " G90";
            break;
        case Distance::Incremental:
            mode = " G91";
            break;
    }
    strcat(modes_rpt, mode);

#if 0
    switch (gc_state.modal.arc_distance) {
        case ArcDistance::Absolute: mode = " G90.1"; break;
        case ArcDistance::Incremental: mode = " G91.1"; break;
    }
    strcat(modes_rpt, mode);
#endif

    switch (gc_state.modal.feed_rate) {
        case FeedRate::UnitsPerMin:
            mode = " G94";
            break;
        case FeedRate::InverseTime:
            mode = " G93";
            break;
    }
    strcat(modes_rpt, mode);

    //report_util_gcode_modes_M();
    switch (gc_state.modal.program_flow) {
        case ProgramFlow::Running:
            mode = "";
            break;
        case ProgramFlow::Paused:
            mode = " M0";
            break;
        case ProgramFlow::OptionalStop:
            mode = " M1";
            break;
        case ProgramFlow::CompletedM2:
            mode = " M2";
            break;
        case ProgramFlow::CompletedM30:
            mode = " M30";
            break;
    }
    strcat(modes_rpt, mode);

    switch (gc_state.modal.spindle) {
        case SpindleState::Cw:
            mode = " M3";
            break;
        case SpindleState::Ccw:
            mode = " M4";
            break;
        case SpindleState::Disable:
            mode = " M5";
            break;
        default:
            mode = "";
    }
    strcat(modes_rpt, mode);

    //report_util_gcode_modes_M();  // optional M7 and M8 should have been dealt with by here
    auto coolant = gc_state.modal.coolant;
    if (!coolant.Mist && !coolant.Flood) {
        strcat(modes_rpt, " M9");
    } else {
        // Note: Multiple coolant states may be active at the same time.
        if (coolant.Mist) {
            strcat(modes_rpt, " M7");
        }
        if (coolant.Flood) {
            strcat(modes_rpt, " M8");
        }
    }

#ifdef ENABLE_PARKING_OVERRIDE_CONTROL
    if (sys.override_ctrl == Override::ParkingMotion) {
        strcat(modes_rpt, " M56");
    }
#endif

    sprintf(temp, " T%d", gc_state.tool);
    strcat(modes_rpt, temp);
    sprintf(temp, report_inches->get() ? " F%.1f" : " F%.0f", gc_state.feed_rate);
    strcat(modes_rpt, temp);
    sprintf(temp, " S%d", uint32_t(gc_state.spindle_speed));
    strcat(modes_rpt, temp);
    strcat(modes_rpt, "]\r\n");
    grbl_send(client, modes_rpt);
}

// Prints specified startup line
void report_startup_line(uint8_t n, const char* line, uint8_t client) {
    grbl_sendf(client, "$N%d=%s\r\n", n, line);  // OK to send to all
}

void report_execute_startup_message(const char* line, Error status_code, uint8_t client) {
    grbl_sendf(client, ">%s:", line);  // OK to send to all
    report_status_message(status_code, client);
}

// Prints build info line
void report_build_info(const char* line, uint8_t client) {
    grbl_sendf(client, "[VER:%s.%s:%s]\r\n[OPT:", GRBL_VERSION, GRBL_VERSION_BUILD, line);
<<<<<<< HEAD
    if (CoolantMistPin->get() != Pin::UNDEFINED) {
        grbl_send(client, "M");  // TODO Need to deal with M8...it could be disabled
    }
#ifdef COREXY
    grbl_send(client, "C");
=======
#ifdef COOLANT_MIST_PIN
    grbl_send(client, "M");  // TODO Need to deal with M8...it could be disabled
>>>>>>> 0e19f1e5
#endif
#ifdef PARKING_ENABLE
    grbl_send(client, "P");
#endif
#ifdef HOMING_SINGLE_AXIS_COMMANDS
    grbl_send(client, "H");
#endif
#ifdef LIMITS_TWO_SWITCHES_ON_AXES
    grbl_send(client, "L");
#endif
#ifdef ALLOW_FEED_OVERRIDE_DURING_PROBE_CYCLES
    grbl_send(client, "A");
#endif
#ifdef ENABLE_BLUETOOTH
    grbl_send(client, "B");
#endif
#ifdef ENABLE_SD_CARD
    grbl_send(client, "S");
#endif
#ifdef ENABLE_PARKING_OVERRIDE_CONTROL
    grbl_send(client, "R");
#endif
#if defined(ENABLE_WIFI)
    grbl_send(client, "W");
#endif
#ifndef ENABLE_RESTORE_WIPE_ALL  // NOTE: Shown when disabled.
    grbl_send(client, "*");
#endif
#ifndef ENABLE_RESTORE_DEFAULT_SETTINGS  // NOTE: Shown when disabled.
    grbl_send(client, "$");
#endif
#ifndef ENABLE_RESTORE_CLEAR_PARAMETERS  // NOTE: Shown when disabled.
    grbl_send(client, "#");
#endif
#ifndef FORCE_BUFFER_SYNC_DURING_NVS_WRITE  // NOTE: Shown when disabled.
    grbl_send(client, "E");
#endif
#ifndef FORCE_BUFFER_SYNC_DURING_WCO_CHANGE  // NOTE: Shown when disabled.
    grbl_send(client, "W");
#endif
    // NOTE: Compiled values, like override increments/max/min values, may be added at some point later.
    // These will likely have a comma delimiter to separate them.
    grbl_send(client, "]\r\n");
    report_machine_type(client);
#if defined(ENABLE_WIFI)
    grbl_send(client, (char*)WebUI::wifi_config.info());
#endif
#if defined(ENABLE_BLUETOOTH)
    grbl_send(client, (char*)WebUI::bt_config.info());
#endif
}

// Prints the character string line Grbl has received from the user, which has been pre-parsed,
// and has been sent into protocol_execute_line() routine to be executed by Grbl.
void report_echo_line_received(char* line, uint8_t client) {
    grbl_sendf(client, "[echo: %s]\r\n", line);
}

// Prints real-time data. This function grabs a real-time snapshot of the stepper subprogram
// and the actual location of the CNC machine. Users may change the following function to their
// specific needs, but the desired real-time data report must be as short as possible. This is
// requires as it minimizes the computational overhead and allows grbl to keep running smoothly,
// especially during g-code programs with fast, short line segments and high frequency reports (5-20Hz).
void report_realtime_status(uint8_t client) {
    uint8_t idx;
    int32_t current_position[MAX_N_AXIS];  // Copy current state of the system position variable
    memcpy(current_position, sys_position, sizeof(sys_position));
    float print_position[MAX_N_AXIS];
    char  status[200];
    char  temp[MAX_N_AXIS * 20];
    system_convert_array_steps_to_mpos(print_position, current_position);
    // Report current machine state and sub-states
    strcpy(status, "<");
    switch (sys.state) {
        case State::Idle:
            strcat(status, "Idle");
            break;
        case State::Cycle:
            strcat(status, "Run");
            break;
        case State::Hold:
            if (!(sys.suspend.bit.jogCancel)) {
                strcat(status, "Hold:");
                strcat(status, sys.suspend.bit.holdComplete ? "0" : "1");  // Ready to resume
                break;
            }  // Continues to print jog state during jog cancel.
        case State::Jog:
            strcat(status, "Jog");
            break;
        case State::Homing:
            strcat(status, "Home");
            break;
        case State::Alarm:
            strcat(status, "Alarm");
            break;
        case State::CheckMode:
            strcat(status, "Check");
            break;
        case State::SafetyDoor:
            strcat(status, "Door:");
            if (sys.suspend.bit.initiateRestore) {
                strcat(status, "3");  // Restoring
            } else {
                if (sys.suspend.bit.retractComplete) {
                    strcat(status, sys.suspend.bit.safetyDoorAjar ? "1" : "0");  // Door ajar
                    // Door closed and ready to resume
                } else {
                    strcat(status, "2");  // Retracting
                }
            }
            break;
        case State::Sleep:
            strcat(status, "Sleep");
            break;
    }
    float wco[MAX_N_AXIS];
    if (bit_isfalse(status_mask->get(), RtStatus::Position) || (sys.report_wco_counter == 0)) {
        auto n_axis = number_axis->get();
        for (idx = 0; idx < n_axis; idx++) {
            // Apply work coordinate offsets and tool length offset to current position.
            wco[idx] = gc_state.coord_system[idx] + gc_state.coord_offset[idx];
            if (idx == TOOL_LENGTH_OFFSET_AXIS) {
                wco[idx] += gc_state.tool_length_offset;
            }
            if (bit_isfalse(status_mask->get(), RtStatus::Position)) {
                print_position[idx] -= wco[idx];
            }
        }
    }
    // Report machine position
    if (bit_istrue(status_mask->get(), RtStatus::Position)) {
        strcat(status, "|MPos:");
    } else {
#ifdef USE_FWD_KINEMATICS
        forward_kinematics(print_position);
#endif
        strcat(status, "|WPos:");
    }
    report_util_axis_values(print_position, temp);
    strcat(status, temp);
    // Returns planner and serial read buffer states.
#ifdef REPORT_FIELD_BUFFER_STATE
    if (bit_istrue(status_mask->get(), RtStatus::Buffer)) {
        int bufsize = DEFAULTBUFFERSIZE;
#    if defined(ENABLE_WIFI) && defined(ENABLE_TELNET)
        if (client == CLIENT_TELNET) {
            bufsize = WebUI::telnet_server.get_rx_buffer_available();
        }
#    endif  //ENABLE_WIFI && ENABLE_TELNET
#    if defined(ENABLE_BLUETOOTH)
        if (client == CLIENT_BT) {
            //TODO FIXME
            bufsize = 512 - WebUI::SerialBT.available();
        }
#    endif  //ENABLE_BLUETOOTH
        if (client == CLIENT_SERIAL) {
            bufsize = serial_get_rx_buffer_available(CLIENT_SERIAL);
        }
        sprintf(temp, "|Bf:%d,%d", plan_get_block_buffer_available(), bufsize);
        strcat(status, temp);
    }
#endif
#ifdef USE_LINE_NUMBERS
#    ifdef REPORT_FIELD_LINE_NUMBERS
    // Report current line number
    plan_block_t* cur_block = plan_get_current_block();
    if (cur_block != NULL) {
        uint32_t ln = cur_block->line_number;
        if (ln > 0) {
            sprintf(temp, "|Ln:%d", ln);
            strcat(status, temp);
        }
    }
#    endif
#endif
    // Report realtime feed speed
#ifdef REPORT_FIELD_CURRENT_FEED_SPEED
    if (report_inches->get()) {
        sprintf(temp, "|FS:%.1f,%d", st_get_realtime_rate() / MM_PER_INCH, sys.spindle_speed);
    } else {
        sprintf(temp, "|FS:%.0f,%d", st_get_realtime_rate(), sys.spindle_speed);
    }
    strcat(status, temp);
#endif
#ifdef REPORT_FIELD_PIN_STATE
    AxisMask    lim_pin_state  = limits_get_state();
    ControlPins ctrl_pin_state = system_control_get_state();
    bool        prb_pin_state  = probe_get_state();
    if (lim_pin_state || ctrl_pin_state.value || prb_pin_state) {
        strcat(status, "|Pn:");
        if (prb_pin_state) {
            strcat(status, "P");
        }
        if (lim_pin_state) {
            auto n_axis = number_axis->get();
            if (n_axis >= 1 && bit_istrue(lim_pin_state, bit(X_AXIS))) {
                strcat(status, "X");
            }
            if (n_axis >= 2 && bit_istrue(lim_pin_state, bit(Y_AXIS))) {
                strcat(status, "Y");
            }
            if (n_axis >= 3 && bit_istrue(lim_pin_state, bit(Z_AXIS))) {
                strcat(status, "Z");
            }
            if (n_axis >= 4 && bit_istrue(lim_pin_state, bit(A_AXIS))) {
                strcat(status, "A");
            }
            if (n_axis >= 5 && bit_istrue(lim_pin_state, bit(B_AXIS))) {
                strcat(status, "B");
            }
            if (n_axis >= 6 && bit_istrue(lim_pin_state, bit(C_AXIS))) {
                strcat(status, "C");
            }
        }
        if (ctrl_pin_state.value) {
            if (ctrl_pin_state.bit.safetyDoor) {
                strcat(status, "D");
            }
            if (ctrl_pin_state.bit.reset) {
                strcat(status, "R");
            }
            if (ctrl_pin_state.bit.feedHold) {
                strcat(status, "H");
            }
            if (ctrl_pin_state.bit.cycleStart) {
                strcat(status, "S");
            }
            if (ctrl_pin_state.bit.macro0) {
                strcat(status, "M0");
            }
            if (ctrl_pin_state.bit.macro1) {
                strcat(status, "M1");
            }
            if (ctrl_pin_state.bit.macro2) {
                strcat(status, "M2");
            }
            if (ctrl_pin_state.bit.macro3) {
                strcat(status, "M3");
            }
        }
    }
#endif
#ifdef REPORT_FIELD_WORK_COORD_OFFSET
    if (sys.report_wco_counter > 0) {
        sys.report_wco_counter--;
    } else {
        switch (sys.state) {
            case State::Homing:
            case State::Cycle:
            case State::Hold:
            case State::Jog:
            case State::SafetyDoor:
                sys.report_wco_counter = (REPORT_WCO_REFRESH_BUSY_COUNT - 1);  // Reset counter for slow refresh
            default:
                sys.report_wco_counter = (REPORT_WCO_REFRESH_IDLE_COUNT - 1);
                break;
        }
        if (sys.report_ovr_counter == 0) {
            sys.report_ovr_counter = 1;  // Set override on next report.
        }
        strcat(status, "|WCO:");
        report_util_axis_values(wco, temp);
        strcat(status, temp);
    }
#endif
#ifdef REPORT_FIELD_OVERRIDES
    if (sys.report_ovr_counter > 0) {
        sys.report_ovr_counter--;
    } else {
        switch (sys.state) {
            case State::Homing:
            case State::Cycle:
            case State::Hold:
            case State::Jog:
            case State::SafetyDoor:
                sys.report_ovr_counter = (REPORT_OVR_REFRESH_BUSY_COUNT - 1);  // Reset counter for slow refresh
            default:
                sys.report_ovr_counter = (REPORT_OVR_REFRESH_IDLE_COUNT - 1);
                break;
        }

        sprintf(temp, "|Ov:%d,%d,%d", sys.f_override, sys.r_override, sys.spindle_speed_ovr);
        strcat(status, temp);
        SpindleState sp_state      = spindle->get_state();
        CoolantState coolant_state = coolant_get_state();
        if (sp_state != SpindleState::Disable || coolant_state.Mist || coolant_state.Flood) {
            strcat(status, "|A:");
            switch (sp_state) {
                case SpindleState::Disable:
                    break;
                case SpindleState::Cw:
                    strcat(status, "S");
                    break;
                case SpindleState::Ccw:
                    strcat(status, "C");
                    break;
            }

            auto coolant = coolant_state;
            if (coolant.Flood) {
                strcat(status, "F");
            }
            if (CoolantMistPin->get() != Pin::UNDEFINED) {
                // TODO Deal with M8 - Flood
                if (coolant.Mist) {
                    strcat(status, "M");
                }
            }
        }
    }
#endif
#ifdef ENABLE_SD_CARD
    if (get_sd_state(false) == SDCARD_BUSY_PRINTING) {
        sprintf(temp, "|SD:%4.2f,", sd_report_perc_complete());
        strcat(status, temp);
        sd_get_current_filename(temp);
        strcat(status, temp);
    }
#endif
#ifdef REPORT_HEAP
    sprintf(temp, "|Heap:%d", esp.getHeapSize());
    strcat(status, temp);
#endif
    strcat(status, ">\r\n");
    grbl_send(client, status);
}

void report_realtime_steps() {
    uint8_t idx;
    auto    n_axis = number_axis->get();
    for (idx = 0; idx < n_axis; idx++) {
        grbl_sendf(CLIENT_ALL, "%ld\n", sys_position[idx]);  // OK to send to all ... debug stuff
    }
}

void report_gcode_comment(char* comment) {
    char          msg[80];
    const uint8_t offset = 4;  // ignore "MSG_" part of comment
    uint8_t       index  = offset;
    if (strstr(comment, "MSG")) {
        while (index < strlen(comment)) {
            msg[index - offset] = comment[index];
            index++;
        }
        msg[index - offset] = 0;  // null terminate
        grbl_msg_sendf(CLIENT_SERIAL, MsgLevel::Info, "GCode Comment...%s", msg);
    }
}

void report_machine_type(uint8_t client) {
    grbl_msg_sendf(client, MsgLevel::Info, "Using machine:%s", MACHINE_NAME);
}

/*
    Print a message in hex format
    Ex: report_hex_msg(msg, "Rx:", 6);
    Would would print something like ... [MSG Rx: 0x01 0x03 0x01 0x08 0x31 0xbf]
*/
void report_hex_msg(char* buf, const char* prefix, int len) {
    char report[200];
    char temp[20];
    sprintf(report, "%s", prefix);
    for (int i = 0; i < len; i++) {
        sprintf(temp, " 0x%02X", buf[i]);
        strcat(report, temp);
    }

    grbl_msg_sendf(CLIENT_SERIAL, MsgLevel::Info, "%s", report);
}

void report_hex_msg(uint8_t* buf, const char* prefix, int len) {
    char report[200];
    char temp[20];
    sprintf(report, "%s", prefix);
    for (int i = 0; i < len; i++) {
        sprintf(temp, " 0x%02X", buf[i]);
        strcat(report, temp);
    }

    grbl_msg_sendf(CLIENT_SERIAL, MsgLevel::Info, "%s", report);
}

char report_get_axis_letter(uint8_t axis) {
    switch (axis) {
        case X_AXIS:
            return 'X';
        case Y_AXIS:
            return 'Y';
        case Z_AXIS:
            return 'Z';
        case A_AXIS:
            return 'A';
        case B_AXIS:
            return 'B';
        case C_AXIS:
            return 'C';
        default:
            return '?';
    }
}

char* reportAxisLimitsMsg(uint8_t axis) {
    static char msg[40];
    sprintf(msg, "Limits(%0.3f,%0.3f)", limitsMinPosition(axis), limitsMaxPosition(axis));
    return msg;
}

char* reportAxisNameMsg(uint8_t axis, uint8_t dual_axis) {
    static char name[10];
    sprintf(name, "%c%c Axis", report_get_axis_letter(axis), dual_axis ? '2' : ' ');
    return name;
}

char* reportAxisNameMsg(uint8_t axis) {
    static char name[10];
    sprintf(name, "%c  Axis", report_get_axis_letter(axis));
    return name;
}

void reportTaskStackSize(UBaseType_t& saved) {
#ifdef DEBUG_REPORT_STACK_FREE
    UBaseType_t newHighWater = uxTaskGetStackHighWaterMark(NULL);
    if (newHighWater != saved) {
        saved = newHighWater;
        grbl_msg_sendf(CLIENT_SERIAL, MsgLevel::Info, "%s Min Stack Space: %d", pcTaskGetTaskName(NULL), saved);
    }
#endif
}<|MERGE_RESOLUTION|>--- conflicted
+++ resolved
@@ -530,17 +530,9 @@
 // Prints build info line
 void report_build_info(const char* line, uint8_t client) {
     grbl_sendf(client, "[VER:%s.%s:%s]\r\n[OPT:", GRBL_VERSION, GRBL_VERSION_BUILD, line);
-<<<<<<< HEAD
     if (CoolantMistPin->get() != Pin::UNDEFINED) {
         grbl_send(client, "M");  // TODO Need to deal with M8...it could be disabled
     }
-#ifdef COREXY
-    grbl_send(client, "C");
-=======
-#ifdef COOLANT_MIST_PIN
-    grbl_send(client, "M");  // TODO Need to deal with M8...it could be disabled
->>>>>>> 0e19f1e5
-#endif
 #ifdef PARKING_ENABLE
     grbl_send(client, "P");
 #endif
