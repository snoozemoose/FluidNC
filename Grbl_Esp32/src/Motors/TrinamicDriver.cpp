--- conflicted
+++ resolved
@@ -91,13 +91,8 @@
 */
     void TrinamicDriver::config_message() {
         grbl_msg_sendf(CLIENT_SERIAL,
-<<<<<<< HEAD
                        MsgLevel::Info,
-                       "%s Axis Trinamic TMC%d Step:%s Dir:%s CS:%s Disable:%s Index:%d",
-=======
-                       MSG_LEVEL_INFO,
                        "%s Axis Trinamic TMC%d Step:%s Dir:%s CS:%s Disable:%s Index:%d Limits(%0.3f,%0.3f)",
->>>>>>> 94b6feec
                        _axis_name,
                        _driver_part_number,
                        pinName(step_pin).c_str(),
