/*
  system.cpp - Header for system level commands and real-time processes
  Part of Grbl
  Copyright (c) 2014-2016 Sungeun K. Jeon for Gnea Research LLC

	2018 -	Bart Dring This file was modified for use on the ESP32
					CPU. Do not use this with Grbl for atMega328P

  Grbl is free software: you can redistribute it and/or modify
  it under the terms of the GNU General Public License as published by
  the Free Software Foundation, either version 3 of the License, or
  (at your option) any later version.
  Grbl is distributed in the hope that it will be useful,
  but WITHOUT ANY WARRANTY; without even the implied warranty of
  MERCHANTABILITY or FITNESS FOR A PARTICULAR PURPOSE.  See the
  GNU General Public License for more details.
  You should have received a copy of the GNU General Public License
  along with Grbl.  If not, see <http://www.gnu.org/licenses/>.
*/

#include "grbl.h"
#include "config.h"

xQueueHandle control_sw_queue;  // used by control switch debouncing
bool debouncing = false;  // debouncing in process

void system_ini() { // Renamed from system_init() due to conflict with esp32 files
    // setup control inputs
#ifndef IGNORE_CONTROL_PINS
#ifdef CONTROL_SAFETY_DOOR_PIN
    pinMode(CONTROL_SAFETY_DOOR_PIN, INPUT_PULLUP);
    attachInterrupt(digitalPinToInterrupt(CONTROL_SAFETY_DOOR_PIN), isr_control_inputs, CHANGE);
#endif
#ifdef CONTROL_RESET_PIN
    pinMode(CONTROL_RESET_PIN, INPUT_PULLUP);
    attachInterrupt(digitalPinToInterrupt(CONTROL_RESET_PIN), isr_control_inputs, CHANGE);
#endif
#ifdef CONTROL_FEED_HOLD_PIN
    pinMode(CONTROL_FEED_HOLD_PIN, INPUT_PULLUP);
    attachInterrupt(digitalPinToInterrupt(CONTROL_FEED_HOLD_PIN), isr_control_inputs, CHANGE);
#endif
#ifdef CONTROL_CYCLE_START_PIN
    pinMode(CONTROL_CYCLE_START_PIN, INPUT_PULLUP);
    attachInterrupt(digitalPinToInterrupt(CONTROL_CYCLE_START_PIN), isr_control_inputs, CHANGE);
#endif
#ifdef MACRO_BUTTON_0_PIN
    grbl_msg_sendf(CLIENT_SERIAL, MSG_LEVEL_INFO, "Macro Pin 0");
    pinMode(MACRO_BUTTON_0_PIN, INPUT_PULLUP);
    attachInterrupt(digitalPinToInterrupt(MACRO_BUTTON_0_PIN), isr_control_inputs, CHANGE);
#endif
#ifdef MACRO_BUTTON_1_PIN
    grbl_msg_sendf(CLIENT_SERIAL, MSG_LEVEL_INFO, "Macro Pin 1");
    pinMode(MACRO_BUTTON_1_PIN, INPUT_PULLUP);
    attachInterrupt(digitalPinToInterrupt(MACRO_BUTTON_1_PIN), isr_control_inputs, CHANGE);
#endif
#ifdef MACRO_BUTTON_2_PIN
    grbl_msg_sendf(CLIENT_SERIAL, MSG_LEVEL_INFO, "Macro Pin 2");
    pinMode(MACRO_BUTTON_2_PIN, INPUT_PULLUP);
    attachInterrupt(digitalPinToInterrupt(MACRO_BUTTON_2_PIN), isr_control_inputs, CHANGE);
#endif
#ifdef MACRO_BUTTON_3_PIN
    grbl_msg_sendf(CLIENT_SERIAL, MSG_LEVEL_INFO, "Macro Pin 3");
    pinMode(MACRO_BUTTON_3_PIN, INPUT_PULLUP);
    attachInterrupt(digitalPinToInterrupt(MACRO_BUTTON_3_PIN), isr_control_inputs, CHANGE);
#endif
#ifdef ENABLE_CONTROL_SW_DEBOUNCE
    // setup task used for debouncing
    control_sw_queue = xQueueCreate(10, sizeof(int));
    xTaskCreate(controlCheckTask,
                "controlCheckTask",
                2048,
                NULL,
                5, // priority
                NULL);
#endif
#endif
    //customize pin definition if needed
#if (GRBL_SPI_SS != -1) || (GRBL_SPI_MISO != -1) || (GRBL_SPI_MOSI != -1) || (GRBL_SPI_SCK != -1)
    SPI.begin(GRBL_SPI_SCK, GRBL_SPI_MISO, GRBL_SPI_MOSI, GRBL_SPI_SS);
#endif
    // Setup USER_DIGITAL_PINs controlled by M62 and M63
#ifdef USER_DIGITAL_PIN_1
    pinMode(USER_DIGITAL_PIN_1, OUTPUT);
    sys_io_control(1 << 1, false); // turn off
#endif
#ifdef USER_DIGITAL_PIN_2
    pinMode(USER_DIGITAL_PIN_2, OUTPUT);
    sys_io_control(1 << 2, false); // turn off
#endif
#ifdef USER_DIGITAL_PIN_3
    pinMode(USER_DIGITAL_PIN_3, OUTPUT);
    sys_io_control(1 << 3, false); // turn off
#endif
#ifdef USER_DIGITAL_PIN_4
    pinMode(USER_DIGITAL_PIN_4, OUTPUT);
    sys_io_control(1 << 4, false); // turn off
#endif
}

#ifdef ENABLE_CONTROL_SW_DEBOUNCE
// this is the debounce task
void controlCheckTask(void* pvParameters) {
    while (true) {
        int evt;
        xQueueReceive(control_sw_queue, &evt, portMAX_DELAY); // block until receive queue
        vTaskDelay(CONTROL_SW_DEBOUNCE_PERIOD); // delay a while
        uint8_t pin = system_control_get_state();
        if (pin)
            system_exec_control_pin(pin);
        debouncing = false;
    }
}
#endif

void IRAM_ATTR isr_control_inputs() {
#ifdef ENABLE_CONTROL_SW_DEBOUNCE
    // we will start a task that will recheck the switches after a small delay
    int evt;
    if (!debouncing) { // prevent resending until debounce is done
        debouncing = true;
        xQueueSendFromISR(control_sw_queue, &evt, NULL);
    }
#else
    uint8_t pin = system_control_get_state();
    system_exec_control_pin(pin);
#endif
}

// Executes user startup script, if stored.
void system_execute_startup(char* line) {
    uint8_t n;
    for (n = 0; n < N_STARTUP_LINE; n++) {
        if (!(settings_read_startup_line(n, line))) {
            line[0] = 0;
            report_execute_startup_message(line, STATUS_SETTING_READ_FAIL, CLIENT_SERIAL);
        } else {
            if (line[0] != 0) {
                uint8_t status_code = gc_execute_line(line, CLIENT_SERIAL);
                report_execute_startup_message(line, status_code, CLIENT_SERIAL);
            }
        }
    }
}

// Directs and executes one line of formatted input from protocol_process. While mostly
// incoming streaming g-code blocks, this also executes Grbl internal commands, such as
// settings, initiating the homing cycle, and toggling switch states. This differs from
// the realtime command module by being susceptible to when Grbl is ready to execute the
// next line during a cycle, so for switches like block delete, the switch only effects
// the lines that are processed afterward, not necessarily real-time during a cycle,
// since there are motions already stored in the buffer. However, this 'lag' should not
// be an issue, since these commands are not typically used during a cycle.
uint8_t system_execute_line(char* line, uint8_t client) {
    uint8_t char_counter = 1;
    uint8_t helper_var = 0; // Helper variable
    float parameter, value;
    switch (line[char_counter]) {
    case 0 : report_grbl_help(client); break;
    case 'J' : // Jogging
        // Execute only if in IDLE or JOG states.
        if (sys.state != STATE_IDLE && sys.state != STATE_JOG)  return (STATUS_IDLE_ERROR);
        if (line[2] != '=')  return (STATUS_INVALID_STATEMENT);
        return (gc_execute_line(line, client)); // NOTE: $J= is ignored inside g-code parser and used to detect jog motions.
        break;
    case '$': case 'G': case 'C': case 'X': case '+':
        if (line[2] != 0)  return (STATUS_INVALID_STATEMENT);
        switch (line[1]) {
        case '$': case '+' : // Prints Grbl settings
            if (sys.state & (STATE_CYCLE | STATE_HOLD))  return (STATUS_IDLE_ERROR);    // Block during cycle. Takes too long to print.
            else {
                if (line[1] == '$')
                    report_grbl_settings(client, false); // entended settings depend on SHOW_EXTENDED_SETTINGS
                else
                    report_grbl_settings(client, true);  // force display of extended settings
            }
            break;
        case 'G' : // Prints gcode parser state
            // TODO: Move this to realtime commands for GUIs to request this data during suspend-state.
            report_gcode_modes(client);
            break;
        case 'C' : // Set check g-code mode [IDLE/CHECK]
            // Perform reset when toggling off. Check g-code mode should only work if Grbl
            // is idle and ready, regardless of alarm locks. This is mainly to keep things
            // simple and consistent.
            if (sys.state == STATE_CHECK_MODE) {
                mc_reset();
                report_feedback_message(MESSAGE_DISABLED);
            } else {
                if (sys.state)  return (STATUS_IDLE_ERROR);  // Requires no alarm mode.
                sys.state = STATE_CHECK_MODE;
                report_feedback_message(MESSAGE_ENABLED);
            }
            break;
        case 'X' : // Disable alarm lock [ALARM]
            if (sys.state == STATE_ALARM) {
                // Block if safety door is ajar.
                if (system_check_safety_door_ajar())  return (STATUS_CHECK_DOOR);
                report_feedback_message(MESSAGE_ALARM_UNLOCK);
                sys.state = STATE_IDLE;
                // Don't run startup script. Prevents stored moves in startup from causing accidents.
            } // Otherwise, no effect.
            break;
        }
        break;
    default :
        // Block any system command that requires the state as IDLE/ALARM. (i.e. EEPROM, homing)
        if (!(sys.state == STATE_IDLE || sys.state == STATE_ALARM))  return (STATUS_IDLE_ERROR);
        switch (line[1]) {
        case '#' : // Print Grbl NGC parameters
            if (line[2] != 0)  return (STATUS_INVALID_STATEMENT);
            else  report_ngc_parameters(client);
            break;
        case 'H' : // Perform homing cycle [IDLE/ALARM]  $H
            if (bit_isfalse(settings.flags, BITFLAG_HOMING_ENABLE)) return (STATUS_SETTING_DISABLED);
            if (system_check_safety_door_ajar())  return (STATUS_CHECK_DOOR);  // Block if safety door is ajar.
            if (line[2] == 0) {
                sys.state = STATE_HOMING; // Set system state variable
                mc_homing_cycle(HOMING_CYCLE_ALL);
#ifdef HOMING_SINGLE_AXIS_COMMANDS
            } else if (line[3] == 0) {
                switch (line[2]) {
                case 'X': sys.state = STATE_HOMING; mc_homing_cycle(HOMING_CYCLE_X); break;
                case 'Y': sys.state = STATE_HOMING; mc_homing_cycle(HOMING_CYCLE_Y); break;
                case 'Z': sys.state = STATE_HOMING; mc_homing_cycle(HOMING_CYCLE_Z); break;
#if (N_AXIS > 3) // make sure axis is defined
                case 'A': sys.state = STATE_HOMING; mc_homing_cycle(HOMING_CYCLE_A); break;
#endif
#if (N_AXIS > 4) // make sure axis is defined
                case 'B': sys.state = STATE_HOMING; mc_homing_cycle(HOMING_CYCLE_B); break;
#endif
#if (N_AXIS > 5) // make sure axis is defined
                case 'C': sys.state = STATE_HOMING; mc_homing_cycle(HOMING_CYCLE_C); break;
#endif
                default:
                    return (STATUS_INVALID_STATEMENT);
                }
#endif
            } else  return (STATUS_INVALID_STATEMENT);
            if (!sys.abort) {  // Execute startup scripts after successful homing.
                sys.state = STATE_IDLE; // Set to IDLE when complete.
                st_go_idle(); // Set steppers to the settings idle state before returning.
                if (line[2] == 0)  system_execute_startup(line);
            }
            break;
        case 'S' : // Puts Grbl to sleep [IDLE/ALARM]
            if ((line[2] != 'L') || (line[3] != 'P') || (line[4] != 0))  return (STATUS_INVALID_STATEMENT);
            system_set_exec_state_flag(EXEC_SLEEP); // Set to execute sleep mode immediately
            break;
        case 'I' : // Print or store build info. [IDLE/ALARM]
            if (line[++char_counter] == 0) {
                settings_read_build_info(line);
                report_build_info(line, client);
#ifdef ENABLE_BUILD_INFO_WRITE_COMMAND
            } else { // Store startup line [IDLE/ALARM]
                if (line[char_counter++] != '=')  return (STATUS_INVALID_STATEMENT);
                helper_var = char_counter; // Set helper variable as counter to start of user info line.
                do {
                    line[char_counter - helper_var] = line[char_counter];
                } while (line[char_counter++] != 0);
                settings_store_build_info(line);
#endif
            }
            break;
        case 'R' : // Restore defaults [IDLE/ALARM]
            if ((line[2] != 'S') || (line[3] != 'T') || (line[4] != '=') || (line[6] != 0))  return (STATUS_INVALID_STATEMENT);
            switch (line[5]) {
#ifdef ENABLE_RESTORE_EEPROM_DEFAULT_SETTINGS
            case '$': settings_restore(SETTINGS_RESTORE_DEFAULTS); break;
#endif
#ifdef ENABLE_RESTORE_EEPROM_CLEAR_PARAMETERS
            case '#': settings_restore(SETTINGS_RESTORE_PARAMETERS); break;
#endif
#ifdef ENABLE_RESTORE_EEPROM_WIPE_ALL
            case '*': settings_restore(SETTINGS_RESTORE_ALL); break;
#endif
#if defined(ENABLE_BLUETOOTH) || defined(ENABLE_WIFI)
            case '@': settings_restore(SETTINGS_RESTORE_WIFI_SETTINGS); break;
#endif
            default: return (STATUS_INVALID_STATEMENT);
            }
            report_feedback_message(MESSAGE_RESTORE_DEFAULTS);
            mc_reset(); // Force reset to ensure settings are initialized correctly.
            break;
        case 'N' : // Startup lines. [IDLE/ALARM]
            if (line[++char_counter] == 0) {   // Print startup lines
                for (helper_var = 0; helper_var < N_STARTUP_LINE; helper_var++) {
                    if (!(settings_read_startup_line(helper_var, line)))
                        report_status_message(STATUS_SETTING_READ_FAIL, CLIENT_SERIAL);
                    else
                        report_startup_line(helper_var, line, client);
                }
                break;
            } else { // Store startup line [IDLE Only] Prevents motion during ALARM.
                if (sys.state != STATE_IDLE)  return (STATUS_IDLE_ERROR);  // Store only when idle.
                helper_var = true;  // Set helper_var to flag storing method.
                // No break. Continues into default: to read remaining command characters.
            }
        default :  // Storing setting methods [IDLE/ALARM]
            if (!read_float(line, &char_counter, &parameter))  return (STATUS_BAD_NUMBER_FORMAT);
            if (line[char_counter++] != '=')  return (STATUS_INVALID_STATEMENT);
            if (helper_var) { // Store startup line
                // Prepare sending gcode block to gcode parser by shifting all characters
                helper_var = char_counter; // Set helper variable as counter to start of gcode block
                do {
                    line[char_counter - helper_var] = line[char_counter];
                } while (line[char_counter++] != 0);
                // Execute gcode block to ensure block is valid.
                helper_var = gc_execute_line(line, CLIENT_SERIAL); // Set helper_var to returned status code.
                if (helper_var)  return (helper_var);
                else {
                    helper_var = trunc(parameter); // Set helper_var to int value of parameter
                    settings_store_startup_line(helper_var, line);
                }
            } else { // Store global setting.
                if (!read_float(line, &char_counter, &value))  return (STATUS_BAD_NUMBER_FORMAT);
                if ((line[char_counter] != 0) || (parameter > 255))  return (STATUS_INVALID_STATEMENT);
                return (settings_store_global_setting((uint8_t)parameter, value));
            }
        }
    }
    return (STATUS_OK); // If '$' command makes it to here, then everything's ok.
}


// Returns if safety door is ajar(T) or closed(F), based on pin state.
uint8_t system_check_safety_door_ajar() {
#ifdef ENABLE_SAFETY_DOOR_INPUT_PIN
    return (system_control_get_state() & CONTROL_PIN_INDEX_SAFETY_DOOR);
#else
    return (false); // Input pin not enabled, so just return that it's closed.
#endif
}

// Special handlers for setting and clearing Grbl's real-time execution flags.
void system_set_exec_state_flag(uint8_t mask) {
    // TODO uint8_t sreg = SREG;
    // TODO cli();
    sys_rt_exec_state |= (mask);
    // TODO SREG = sreg;
}

void system_clear_exec_state_flag(uint8_t mask) {
    //uint8_t sreg = SREG;
    //cli();
    sys_rt_exec_state &= ~(mask);
    //SREG = sreg;
}

void system_set_exec_alarm(uint8_t code) {
    //uint8_t sreg = SREG;
    //cli();
    sys_rt_exec_alarm = code;
    //SREG = sreg;
}

void system_clear_exec_alarm() {
    //uint8_t sreg = SREG;
    //cli();
    sys_rt_exec_alarm = 0;
    //SREG = sreg;
}

void system_set_exec_motion_override_flag(uint8_t mask) {
    //uint8_t sreg = SREG;
    //cli();
    sys_rt_exec_motion_override |= (mask);
    //SREG = sreg;
}

void system_set_exec_accessory_override_flag(uint8_t mask) {
    //uint8_t sreg = SREG;
    //cli();
    sys_rt_exec_accessory_override |= (mask);
    //SREG = sreg;
}

void system_clear_exec_motion_overrides() {
    //uint8_t sreg = SREG;
    //cli();
    sys_rt_exec_motion_override = 0;
    //SREG = sreg;
}

void system_clear_exec_accessory_overrides() {
    //uint8_t sreg = SREG;
    //cli();
    sys_rt_exec_accessory_override = 0;
    //SREG = sreg;
}


void system_flag_wco_change() {
#ifdef FORCE_BUFFER_SYNC_DURING_WCO_CHANGE
    protocol_buffer_synchronize();
#endif
    sys.report_wco_counter = 0;
}


// Returns machine position of axis 'idx'. Must be sent a 'step' array.
// NOTE: If motor steps and machine position are not in the same coordinate frame, this function
//   serves as a central place to compute the transformation.
float system_convert_axis_steps_to_mpos(int32_t* steps, uint8_t idx) {
    float pos;
#ifdef COREXY
    if (idx == X_AXIS)
        pos = (float)system_convert_corexy_to_x_axis_steps(steps) / settings.steps_per_mm[idx];
    else if (idx == Y_AXIS)
        pos = (float)system_convert_corexy_to_y_axis_steps(steps) / settings.steps_per_mm[idx];
    else
        pos = steps[idx] / settings.steps_per_mm[idx];
#else
    pos = steps[idx] / settings.steps_per_mm[idx];
#endif
    return (pos);
}

void system_convert_array_steps_to_mpos(float* position, int32_t* steps) {
    uint8_t idx;
    for (idx = 0; idx < N_AXIS; idx++)
        position[idx] = system_convert_axis_steps_to_mpos(steps, idx);
    return;
}



// Checks and reports if target array exceeds machine travel limits.
uint8_t system_check_travel_limits(float* target) {
    uint8_t idx;
    for (idx = 0; idx < N_AXIS; idx++) {
#ifdef HOMING_FORCE_SET_ORIGIN
        // When homing forced set origin is enabled, soft limits checks need to account for directionality.
        // NOTE: max_travel is stored as negative
        if (bit_istrue(settings.homing_dir_mask, bit(idx))) {
            if (target[idx] < 0 || target[idx] > -settings.max_travel[idx])  return (true);
        } else {
            if (target[idx] > 0 || target[idx] < settings.max_travel[idx])  return (true);
        }
#else
        // NOTE: max_travel is stored as negative
#ifdef HOMING_FORCE_POSITIVE_SPACE
        if (target[idx] < 0 || target[idx] > -settings.max_travel[idx])  return (true);
#else
        if (target[idx] > 0 || target[idx] < settings.max_travel[idx])  return (true);
#endif
#endif
    }
    return (false);
}

// Returns control pin state as a uint8 bitfield. Each bit indicates the input pin state, where
// triggered is 1 and not triggered is 0. Invert mask is applied. Bitfield organization is
// defined by the CONTROL_PIN_INDEX in the header file.
uint8_t system_control_get_state() {
    uint8_t defined_pin_mask = 0; // a mask of defined pins
#ifdef IGNORE_CONTROL_PINS
    return 0;
#endif
    uint8_t control_state = 0;
#ifdef CONTROL_SAFETY_DOOR_PIN
    defined_pin_mask |= CONTROL_PIN_INDEX_SAFETY_DOOR;
    if (digitalRead(CONTROL_SAFETY_DOOR_PIN))  control_state |= CONTROL_PIN_INDEX_SAFETY_DOOR;
#endif
#ifdef CONTROL_RESET_PIN
    defined_pin_mask |= CONTROL_PIN_INDEX_RESET;
    if (digitalRead(CONTROL_RESET_PIN))  control_state |= CONTROL_PIN_INDEX_RESET;
#endif
#ifdef CONTROL_FEED_HOLD_PIN
    defined_pin_mask |= CONTROL_PIN_INDEX_FEED_HOLD;
    if (digitalRead(CONTROL_FEED_HOLD_PIN))  control_state |= CONTROL_PIN_INDEX_FEED_HOLD;
#endif
#ifdef CONTROL_CYCLE_START_PIN
    defined_pin_mask |= CONTROL_PIN_INDEX_CYCLE_START;
    if (digitalRead(CONTROL_CYCLE_START_PIN))  control_state |= CONTROL_PIN_INDEX_CYCLE_START;
#endif
#ifdef MACRO_BUTTON_0_PIN
    defined_pin_mask |= CONTROL_PIN_INDEX_MACRO_0;
    if (digitalRead(MACRO_BUTTON_0_PIN))  control_state |= CONTROL_PIN_INDEX_MACRO_0;
#endif
#ifdef MACRO_BUTTON_1_PIN
    defined_pin_mask |= CONTROL_PIN_INDEX_MACRO_1;
    if (digitalRead(MACRO_BUTTON_1_PIN))  control_state |= CONTROL_PIN_INDEX_MACRO_1;
#endif
#ifdef MACRO_BUTTON_2_PIN
    defined_pin_mask |= CONTROL_PIN_INDEX_MACRO_2;
    if (digitalRead(MACRO_BUTTON_2_PIN))  control_state |= CONTROL_PIN_INDEX_MACRO_2;
#endif
#ifdef MACRO_BUTTON_3_PIN
    defined_pin_mask |= CONTROL_PIN_INDEX_MACRO_3;
    if (digitalRead(MACRO_BUTTON_3_PIN))  control_state |= CONTROL_PIN_INDEX_MACRO_3;
#endif
#ifdef INVERT_CONTROL_PIN_MASK
    control_state ^= (INVERT_CONTROL_PIN_MASK & defined_pin_mask);
#endif
    return (control_state);
}

// Returns limit pin mask according to Grbl internal axis indexing.
uint8_t get_limit_pin_mask(uint8_t axis_idx) {
    if (axis_idx == X_AXIS)  return ((1 << X_LIMIT_BIT));
    if (axis_idx == Y_AXIS)  return ((1 << Y_LIMIT_BIT));
    if (axis_idx == Z_AXIS)  return ((1 << Z_LIMIT_BIT));
    if (axis_idx == A_AXIS)  return ((1 << A_LIMIT_BIT));
    if (axis_idx == B_AXIS)  return ((1 << B_LIMIT_BIT));
    if (axis_idx == C_AXIS)  return ((1 << C_LIMIT_BIT));
    return 0;
}

// execute the function of the control pin
void system_exec_control_pin(uint8_t pin) {
    if (bit_istrue(pin, CONTROL_PIN_INDEX_RESET)) {
        grbl_msg_sendf(CLIENT_SERIAL, MSG_LEVEL_INFO, "Reset via control pin");
        mc_reset();
    } else if (bit_istrue(pin, CONTROL_PIN_INDEX_CYCLE_START))
        bit_true(sys_rt_exec_state, EXEC_CYCLE_START);
    else if (bit_istrue(pin, CONTROL_PIN_INDEX_FEED_HOLD))
        bit_true(sys_rt_exec_state, EXEC_FEED_HOLD);
    else if (bit_istrue(pin, CONTROL_PIN_INDEX_SAFETY_DOOR))
        bit_true(sys_rt_exec_state, EXEC_SAFETY_DOOR);
#ifdef MACRO_BUTTON_0_PIN
    else if (bit_istrue(pin, CONTROL_PIN_INDEX_MACRO_0)) {
        user_defined_macro(CONTROL_PIN_INDEX_MACRO_0); // function must be implemented by user
    }
#endif
#ifdef MACRO_BUTTON_1_PIN
    else if (bit_istrue(pin, CONTROL_PIN_INDEX_MACRO_1)) {
        user_defined_macro(CONTROL_PIN_INDEX_MACRO_1); // function must be implemented by user
    }
#endif
#ifdef MACRO_BUTTON_2_PIN
    else if (bit_istrue(pin, CONTROL_PIN_INDEX_MACRO_2)) {
        user_defined_macro(CONTROL_PIN_INDEX_MACRO_2); // function must be implemented by user
    }
#endif
#ifdef MACRO_BUTTON_3_PIN
    else if (bit_istrue(pin, CONTROL_PIN_INDEX_MACRO_3)) {
        user_defined_macro(CONTROL_PIN_INDEX_MACRO_3); // function must be implemented by user
    }
#endif
}

// CoreXY calculation only. Returns x or y-axis "steps" based on CoreXY motor steps.
int32_t system_convert_corexy_to_x_axis_steps(int32_t* steps) {
    return ((steps[A_MOTOR] + steps[B_MOTOR]) / 2);
}
int32_t system_convert_corexy_to_y_axis_steps(int32_t* steps) {
    return ((steps[A_MOTOR] - steps[B_MOTOR]) / 2);
}

// io_num is the virtual pin# and has nothing to do with the actual esp32 GPIO_NUM_xx
// It uses a mask so all can be turned of in ms_reset
void sys_io_control(uint8_t io_num_mask, bool turnOn) {
    protocol_buffer_synchronize();
#ifdef USER_DIGITAL_PIN_1
    if (io_num_mask & 1 << 1) {
        digitalWrite(USER_DIGITAL_PIN_1, turnOn);
        return;
    }
#endif
#ifdef USER_DIGITAL_PIN_2
    if (io_num_mask & 1 << 2) {
        digitalWrite(USER_DIGITAL_PIN_2, turnOn);
        return;
    }
#endif
#ifdef USER_DIGITAL_PIN_3
    if (io_num_mask & 1 << 3) {
        digitalWrite(USER_DIGITAL_PIN_3, turnOn);
        return;
    }
#endif
#ifdef USER_DIGITAL_PIN_4
    if (io_num_mask & 1 << 4) {
        digitalWrite(USER_DIGITAL_PIN_4, turnOn);
        return;
    }
#endif
}

// Call this function to get an RMT channel number
// returns -1 for error
int8_t sys_get_next_RMT_chan_num() {
    static uint8_t next_RMT_chan_num = 0; // channels 0-7 are valid
    if (next_RMT_chan_num < 8)  // 7 is the max PWM channel number
        return next_RMT_chan_num++;
    else {
        grbl_msg_sendf(CLIENT_SERIAL, MSG_LEVEL_ERROR, "Error: out of RMT channels");
        return -1;
    }
}
<<<<<<< HEAD
/*
    This returns an unused pwm channel. 
    The 8 channels share 4 timers, so pairs 0,1 & 2,3 , etc
    have to be the same frequency. The spindle always uses channel 0
    so we start counting from 2. 
=======

/*
    This returns an unused pwm channel.
    The 8 channels share 4 timers, so pairs 0,1 & 2,3 , etc
    have to be the same frequency. The spindle always uses channel 0
    so we start counting from 2.
>>>>>>> cfe33379
    There are still possible issues if requested channels use different frequencies
    TODO: Make this more robust.
*/
int8_t sys_get_next_PWM_chan_num() {
    static uint8_t next_PWM_chan_num = 2; // start at 2 to avoid spindle
    if (next_PWM_chan_num < 8)  // 7 is the max PWM channel number
        return next_PWM_chan_num++;
    else {
        grbl_msg_sendf(CLIENT_SERIAL, MSG_LEVEL_ERROR, "Error: out of PWM channels");
        return -1;
    }
}<|MERGE_RESOLUTION|>--- conflicted
+++ resolved
@@ -588,20 +588,14 @@
         return -1;
     }
 }
-<<<<<<< HEAD
-/*
-    This returns an unused pwm channel. 
-    The 8 channels share 4 timers, so pairs 0,1 & 2,3 , etc
-    have to be the same frequency. The spindle always uses channel 0
-    so we start counting from 2. 
-=======
+
 
 /*
     This returns an unused pwm channel.
     The 8 channels share 4 timers, so pairs 0,1 & 2,3 , etc
     have to be the same frequency. The spindle always uses channel 0
     so we start counting from 2.
->>>>>>> cfe33379
+
     There are still possible issues if requested channels use different frequencies
     TODO: Make this more robust.
 */
