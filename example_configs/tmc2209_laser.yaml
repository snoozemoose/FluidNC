--- conflicted
+++ resolved
@@ -233,11 +233,7 @@
   output_pin: gpio.4
   enable_pin: gpio.12
   disable_with_zero_speed: false
-<<<<<<< HEAD
-  zero_speed_with_disable: false
-=======
   zero_speed_with_disable: true
->>>>>>> d02d6f2c
   tool: 100
   speeds: 0=0.000% 255=100.000%
   